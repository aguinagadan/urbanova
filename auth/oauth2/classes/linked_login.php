--- conflicted
+++ resolved
@@ -66,7 +66,6 @@
     }
 
     /**
-<<<<<<< HEAD
      * Check whether there are any valid linked accounts for this issuer
      * and username combination.
      *
@@ -87,7 +86,9 @@
         ]);
 
         return $count > 0;
-=======
+    }
+
+    /**
      * Remove all linked logins that are using issuers that have been deleted.
      *
      * @param int $issuerid The issuer id of the issuer to check, or false to check all (defaults to all)
@@ -107,7 +108,6 @@
             $params['issuerid'] = $issuerid;
         }
         return $DB->execute($sql, $params);
->>>>>>> 081aad99
     }
 
 }