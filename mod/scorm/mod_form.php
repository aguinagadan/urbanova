<?php
// This file is part of Moodle - http://moodle.org/
//
// Moodle is free software: you can redistribute it and/or modify
// it under the terms of the GNU General Public License as published by
// the Free Software Foundation, either version 3 of the License, or
// (at your option) any later version.
//
// Moodle is distributed in the hope that it will be useful,
// but WITHOUT ANY WARRANTY; without even the implied warranty of
// MERCHANTABILITY or FITNESS FOR A PARTICULAR PURPOSE.  See the
// GNU General Public License for more details.
//
// You should have received a copy of the GNU General Public License
// along with Moodle.  If not, see <http://www.gnu.org/licenses/>.

if (!defined('MOODLE_INTERNAL')) {
    die('Direct access to this script is forbidden.');    //  It must be included from a Moodle page.
}

require_once($CFG->dirroot.'/course/moodleform_mod.php');
require_once($CFG->dirroot.'/mod/scorm/locallib.php');

class mod_scorm_mod_form extends moodleform_mod {

    public function definition() {
        global $CFG, $COURSE, $OUTPUT;
        $cfgscorm = get_config('scorm');

        $mform = $this->_form;

        if (!$CFG->slasharguments) {
            $mform->addElement('static', '', '', $OUTPUT->notification(get_string('slashargs', 'scorm'), 'notifyproblem'));
        }

        $mform->addElement('header', 'general', get_string('general', 'form'));

        // Name.
        $mform->addElement('text', 'name', get_string('name'));
        if (!empty($CFG->formatstringstriptags)) {
            $mform->setType('name', PARAM_TEXT);
        } else {
            $mform->setType('name', PARAM_CLEANHTML);
        }
        $mform->addRule('name', null, 'required', null, 'client');
        $mform->addRule('name', get_string('maximumchars', '', 255), 'maxlength', 255, 'client');

        // Summary.
        $this->add_intro_editor(true);

        // Package.
        $mform->addElement('header', 'packagehdr', get_string('packagehdr', 'scorm'));
        $mform->setExpanded('packagehdr', true);

        // Scorm types.
        $scormtypes = array(SCORM_TYPE_LOCAL => get_string('typelocal', 'scorm'));

        if ($cfgscorm->allowtypeexternal) {
            $scormtypes[SCORM_TYPE_EXTERNAL] = get_string('typeexternal', 'scorm');
        }

        if ($cfgscorm->allowtypelocalsync) {
            $scormtypes[SCORM_TYPE_LOCALSYNC] = get_string('typelocalsync', 'scorm');
        }

        if ($cfgscorm->allowtypeexternalaicc) {
            $scormtypes[SCORM_TYPE_AICCURL] = get_string('typeaiccurl', 'scorm');
        }

        // Reference.
        if (count($scormtypes) > 1) {
            $mform->addElement('select', 'scormtype', get_string('scormtype', 'scorm'), $scormtypes);
            $mform->setType('scormtype', PARAM_ALPHA);
            $mform->addHelpButton('scormtype', 'scormtype', 'scorm');
            $mform->addElement('text', 'packageurl', get_string('packageurl', 'scorm'), array('size'=>60));
            $mform->setType('packageurl', PARAM_RAW);
            $mform->addHelpButton('packageurl', 'packageurl', 'scorm');
            $mform->disabledIf('packageurl', 'scormtype', 'eq', SCORM_TYPE_LOCAL);
        } else {
            $mform->addElement('hidden', 'scormtype', SCORM_TYPE_LOCAL);
            $mform->setType('scormtype', PARAM_ALPHA);
        }

        // New local package upload.
        $filemanageroptions = array();
        $filemanageroptions['accepted_types'] = array('.zip', '.xml');
        $filemanageroptions['maxbytes'] = 0;
        $filemanageroptions['maxfiles'] = 1;
        $filemanageroptions['subdirs'] = 0;

        $mform->addElement('filemanager', 'packagefile', get_string('package', 'scorm'), null, $filemanageroptions);
        $mform->addHelpButton('packagefile', 'package', 'scorm');
        $mform->disabledIf('packagefile', 'scormtype', 'noteq', SCORM_TYPE_LOCAL);

        // Update packages timing.
        $mform->addElement('select', 'updatefreq', get_string('updatefreq', 'scorm'), scorm_get_updatefreq_array());
        $mform->setType('updatefreq', PARAM_INT);
        $mform->setDefault('updatefreq', $cfgscorm->updatefreq);
        $mform->addHelpButton('updatefreq', 'updatefreq', 'scorm');

        // Display Settings.
        $mform->addElement('header', 'displaysettings', get_string('appearance'));

        // Framed / Popup Window.
        $mform->addElement('select', 'popup', get_string('display', 'scorm'), scorm_get_popup_display_array());
        $mform->setDefault('popup', $cfgscorm->popup);
        $mform->setAdvanced('popup', $cfgscorm->popup_adv);

        // Width.
        $mform->addElement('text', 'width', get_string('width', 'scorm'), 'maxlength="5" size="5"');
        $mform->setDefault('width', $cfgscorm->framewidth);
        $mform->setType('width', PARAM_INT);
        $mform->setAdvanced('width', $cfgscorm->framewidth_adv);
        $mform->disabledIf('width', 'popup', 'eq', 0);

        // Height.
        $mform->addElement('text', 'height', get_string('height', 'scorm'), 'maxlength="5" size="5"');
        $mform->setDefault('height', $cfgscorm->frameheight);
        $mform->setType('height', PARAM_INT);
        $mform->setAdvanced('height', $cfgscorm->frameheight_adv);
        $mform->disabledIf('height', 'popup', 'eq', 0);

        // Window Options.
        $winoptgrp = array();
        foreach (scorm_get_popup_options_array() as $key => $value) {
            $winoptgrp[] = &$mform->createElement('checkbox', $key, '', get_string($key, 'scorm'));
            $mform->setDefault($key, $value);
        }
        $mform->addGroup($winoptgrp, 'winoptgrp', get_string('options', 'scorm'), '<br />', false);
        $mform->disabledIf('winoptgrp', 'popup', 'eq', 0);
        $mform->setAdvanced('winoptgrp', $cfgscorm->winoptgrp_adv);

        // Display activity name.
        $mform->addElement('advcheckbox', 'displayactivityname', get_string('displayactivityname', 'scorm'));
        $mform->addHelpButton('displayactivityname', 'displayactivityname', 'scorm');
<<<<<<< HEAD
=======
        $mform->setDefault('displayactivityname', $cfgscorm->displayactivityname);
>>>>>>> 74d2a9df

        // Skip view page.
        $skipviewoptions = scorm_get_skip_view_array();
        if ($COURSE->format == 'singleactivity') { // Remove option that would cause a constant redirect.
            unset($skipviewoptions[SCORM_SKIPVIEW_ALWAYS]);
            if ($cfgscorm->skipview == SCORM_SKIPVIEW_ALWAYS) {
                $cfgscorm->skipview = SCORM_SKIPVIEW_FIRST;
            }
        }
        $mform->addElement('select', 'skipview', get_string('skipview', 'scorm'), $skipviewoptions);
        $mform->addHelpButton('skipview', 'skipview', 'scorm');
        $mform->setDefault('skipview', $cfgscorm->skipview);
        $mform->setAdvanced('skipview', $cfgscorm->skipview_adv);

        // Hide Browse.
        $mform->addElement('selectyesno', 'hidebrowse', get_string('hidebrowse', 'scorm'));
        $mform->addHelpButton('hidebrowse', 'hidebrowse', 'scorm');
        $mform->setDefault('hidebrowse', $cfgscorm->hidebrowse);
        $mform->setAdvanced('hidebrowse', $cfgscorm->hidebrowse_adv);

        // Display course structure.
        $mform->addElement('selectyesno', 'displaycoursestructure', get_string('displaycoursestructure', 'scorm'));
        $mform->addHelpButton('displaycoursestructure', 'displaycoursestructure', 'scorm');
        $mform->setDefault('displaycoursestructure', $cfgscorm->displaycoursestructure);
        $mform->setAdvanced('displaycoursestructure', $cfgscorm->displaycoursestructure_adv);

        // Toc display.
        $mform->addElement('select', 'hidetoc', get_string('hidetoc', 'scorm'), scorm_get_hidetoc_array());
        $mform->addHelpButton('hidetoc', 'hidetoc', 'scorm');
        $mform->setDefault('hidetoc', $cfgscorm->hidetoc);
        $mform->setAdvanced('hidetoc', $cfgscorm->hidetoc_adv);
        $mform->disabledIf('hidetoc', 'scormtype', 'eq', SCORM_TYPE_AICCURL);

        // Navigation panel display.
        $mform->addElement('select', 'nav', get_string('nav', 'scorm'), scorm_get_navigation_display_array());
        $mform->addHelpButton('nav', 'nav', 'scorm');
        $mform->setDefault('nav', $cfgscorm->nav);
        $mform->setAdvanced('nav', $cfgscorm->nav_adv);
        $mform->disabledIf('nav', 'hidetoc', 'noteq', SCORM_TOC_SIDE);

        // Navigation panel position from left.
        $mform->addElement('text', 'navpositionleft', get_string('fromleft', 'scorm'), 'maxlength="5" size="5"');
        $mform->setDefault('navpositionleft', $cfgscorm->navpositionleft);
        $mform->setType('navpositionleft', PARAM_INT);
        $mform->setAdvanced('navpositionleft', $cfgscorm->navpositionleft_adv);
        $mform->disabledIf('navpositionleft', 'hidetoc', 'noteq', SCORM_TOC_SIDE);
        $mform->disabledIf('navpositionleft', 'nav', 'noteq', SCORM_NAV_FLOATING);

        // Navigation panel position from top.
        $mform->addElement('text', 'navpositiontop', get_string('fromtop', 'scorm'), 'maxlength="5" size="5"');
        $mform->setDefault('navpositiontop', $cfgscorm->navpositiontop);
        $mform->setType('navpositiontop', PARAM_INT);
        $mform->setAdvanced('navpositiontop', $cfgscorm->navpositiontop_adv);
        $mform->disabledIf('navpositiontop', 'hidetoc', 'noteq', SCORM_TOC_SIDE);
        $mform->disabledIf('navpositiontop', 'nav', 'noteq', SCORM_NAV_FLOATING);

        // Display attempt status.
        $mform->addElement('select', 'displayattemptstatus', get_string('displayattemptstatus', 'scorm'),
                           scorm_get_attemptstatus_array());
        $mform->addHelpButton('displayattemptstatus', 'displayattemptstatus', 'scorm');
        $mform->setDefault('displayattemptstatus', $cfgscorm->displayattemptstatus);
        $mform->setAdvanced('displayattemptstatus', $cfgscorm->displayattemptstatus_adv);

        // Availability.
        $mform->addElement('header', 'availability', get_string('availability'));

        $mform->addElement('date_time_selector', 'timeopen', get_string("scormopen", "scorm"), array('optional' => true));
        $mform->addElement('date_time_selector', 'timeclose', get_string("scormclose", "scorm"), array('optional' => true));

        // Grade Settings.
        $mform->addElement('header', 'gradesettings', get_string('grade'));

        // Grade Method.
        $mform->addElement('select', 'grademethod', get_string('grademethod', 'scorm'), scorm_get_grade_method_array());
        $mform->addHelpButton('grademethod', 'grademethod', 'scorm');
        $mform->setDefault('grademethod', $cfgscorm->grademethod);

        // Maximum Grade.
        for ($i=0; $i<=100; $i++) {
            $grades[$i] = "$i";
        }
        $mform->addElement('select', 'maxgrade', get_string('maximumgrade'), $grades);
        $mform->setDefault('maxgrade', $cfgscorm->maxgrade);
        $mform->disabledIf('maxgrade', 'grademethod', 'eq', GRADESCOES);

        // Attempts management.
        $mform->addElement('header', 'attemptsmanagementhdr', get_string('attemptsmanagement', 'scorm'));

        // Max Attempts.
        $mform->addElement('select', 'maxattempt', get_string('maximumattempts', 'scorm'), scorm_get_attempts_array());
        $mform->addHelpButton('maxattempt', 'maximumattempts', 'scorm');
        $mform->setDefault('maxattempt', $cfgscorm->maxattempt);

        // What Grade.
        $mform->addElement('select', 'whatgrade', get_string('whatgrade', 'scorm'),  scorm_get_what_grade_array());
        $mform->disabledIf('whatgrade', 'maxattempt', 'eq', 1);
        $mform->addHelpButton('whatgrade', 'whatgrade', 'scorm');
        $mform->setDefault('whatgrade', $cfgscorm->whatgrade);

        // Force new attempt.
        $mform->addElement('selectyesno', 'forcenewattempt', get_string('forcenewattempt', 'scorm'));
        $mform->addHelpButton('forcenewattempt', 'forcenewattempt', 'scorm');
        $mform->setDefault('forcenewattempt', $cfgscorm->forcenewattempt);

        // Last attempt lock - lock the enter button after the last available attempt has been made.
        $mform->addElement('selectyesno', 'lastattemptlock', get_string('lastattemptlock', 'scorm'));
        $mform->addHelpButton('lastattemptlock', 'lastattemptlock', 'scorm');
        $mform->setDefault('lastattemptlock', $cfgscorm->lastattemptlock);

        // Compatibility settings.
        $mform->addElement('header', 'compatibilitysettingshdr', get_string('compatibilitysettings', 'scorm'));

        // Force completed.
        $mform->addElement('selectyesno', 'forcecompleted', get_string('forcecompleted', 'scorm'));
        $mform->addHelpButton('forcecompleted', 'forcecompleted', 'scorm');
        $mform->setDefault('forcecompleted', $cfgscorm->forcecompleted);

        // Autocontinue.
        $mform->addElement('selectyesno', 'auto', get_string('autocontinue', 'scorm'));
        $mform->addHelpButton('auto', 'autocontinue', 'scorm');
        $mform->setDefault('auto', $cfgscorm->auto);

        // Hidden Settings.
        $mform->addElement('hidden', 'datadir', null);
        $mform->setType('datadir', PARAM_RAW);
        $mform->addElement('hidden', 'pkgtype', null);
        $mform->setType('pkgtype', PARAM_RAW);
        $mform->addElement('hidden', 'launch', null);
        $mform->setType('launch', PARAM_RAW);
        $mform->addElement('hidden', 'redirect', null);
        $mform->setType('redirect', PARAM_RAW);
        $mform->addElement('hidden', 'redirecturl', null);
        $mform->setType('redirecturl', PARAM_RAW);

        $this->standard_coursemodule_elements();

        // Buttons.
        $this->add_action_buttons();
    }

    public function data_preprocessing(&$defaultvalues) {
        global $COURSE;

        if (isset($defaultvalues['popup']) && ($defaultvalues['popup'] == 1) && isset($defaultvalues['options'])) {
            if (!empty($defaultvalues['options'])) {
                $options = explode(',', $defaultvalues['options']);
                foreach ($options as $option) {
                    list($element, $value) = explode('=', $option);
                    $element = trim($element);
                    $defaultvalues[$element] = trim($value);
                }
            }
        }
        if (isset($defaultvalues['grademethod'])) {
            $defaultvalues['grademethod'] = intval($defaultvalues['grademethod']);
        }
        if (isset($defaultvalues['width']) && (strpos($defaultvalues['width'], '%') === false)
                                           && ($defaultvalues['width'] <= 100)) {
            $defaultvalues['width'] .= '%';
        }
        if (isset($defaultvalues['width']) && (strpos($defaultvalues['height'], '%') === false)
                                           && ($defaultvalues['height'] <= 100)) {
            $defaultvalues['height'] .= '%';
        }
        $scorms = get_all_instances_in_course('scorm', $COURSE);
        $coursescorm = current($scorms);

        $draftitemid = file_get_submitted_draft_itemid('packagefile');
        file_prepare_draft_area($draftitemid, $this->context->id, 'mod_scorm', 'package', 0,
            array('subdirs' => 0, 'maxfiles' => 1));
        $defaultvalues['packagefile'] = $draftitemid;

        if (($COURSE->format == 'singleactivity') && ((count($scorms) == 0) || ($defaultvalues['instance'] == $coursescorm->id))) {
            $defaultvalues['redirect'] = 'yes';
            $defaultvalues['redirecturl'] = '../course/view.php?id='.$defaultvalues['course'];
        } else {
            $defaultvalues['redirect'] = 'no';
            $defaultvalues['redirecturl'] = '../mod/scorm/view.php?id='.$defaultvalues['coursemodule'];
        }
        if (isset($defaultvalues['version'])) {
            $defaultvalues['pkgtype'] = (substr($defaultvalues['version'], 0, 5) == 'SCORM') ? 'scorm':'aicc';
        }
        if (isset($defaultvalues['instance'])) {
            $defaultvalues['datadir'] = $defaultvalues['instance'];
        }
        if (empty($defaultvalues['timeopen'])) {
            $defaultvalues['timeopen'] = 0;
        }
        if (empty($defaultvalues['timeclose'])) {
            $defaultvalues['timeclose'] = 0;
        }

        // Set some completion default data.
        if (!empty($defaultvalues['completionstatusrequired']) && !is_array($defaultvalues['completionstatusrequired'])) {
            // Unpack values.
            $cvalues = array();
            foreach (scorm_status_options() as $key => $value) {
                if (($defaultvalues['completionstatusrequired'] & $key) == $key) {
                    $cvalues[$key] = 1;
                }
            }

            $defaultvalues['completionstatusrequired'] = $cvalues;
        }

        if (!isset($defaultvalues['completionscorerequired']) || !strlen($defaultvalues['completionscorerequired'])) {
            $defaultvalues['completionscoredisabled'] = 1;
        }
    }

    public function validation($data, $files) {
        global $CFG, $USER;
        $errors = parent::validation($data, $files);

        $type = $data['scormtype'];

        if ($type === SCORM_TYPE_LOCAL) {
            if (empty($data['packagefile'])) {
                $errors['packagefile'] = get_string('required');

            } else {
                $draftitemid = file_get_submitted_draft_itemid('packagefile');

                file_prepare_draft_area($draftitemid, $this->context->id, 'mod_scorm', 'packagefilecheck', null,
                    array('subdirs' => 0, 'maxfiles' => 1));

                // Get file from users draft area.
                $usercontext = context_user::instance($USER->id);
                $fs = get_file_storage();
                $files = $fs->get_area_files($usercontext->id, 'user', 'draft', $draftitemid, 'id', false);

                if (count($files)<1) {
                    $errors['packagefile'] = get_string('required');
                    return $errors;
                }
                $file = reset($files);
                if (!$file->is_external_file() && !empty($data['updatefreq'])) {
                    // Make sure updatefreq is not set if using normal local file.
                    $errors['updatefreq'] = get_string('updatefreq_error', 'mod_scorm');
                }
                if (strtolower($file->get_filename()) == 'imsmanifest.xml') {
                    if (!$file->is_external_file()) {
                        $errors['packagefile'] = get_string('aliasonly', 'mod_scorm');
                    } else {
                        $repository = repository::get_repository_by_id($file->get_repository_id(), context_system::instance());
                        if (!$repository->supports_relative_file()) {
                            $errors['packagefile'] = get_string('repositorynotsupported', 'mod_scorm');
                        }
                    }
                } else if (strtolower(substr($file->get_filename(), -3)) == 'xml') {
                    $errors['packagefile'] = get_string('invalidmanifestname', 'mod_scorm');
                } else {
                    // Validate this SCORM package.
                    $errors = array_merge($errors, scorm_validate_package($file));
                }
            }

        } else if ($type === SCORM_TYPE_EXTERNAL) {
            $reference = $data['packageurl'];
            // Syntax check.
            if (!preg_match('/(http:\/\/|https:\/\/|www).*\/imsmanifest.xml$/i', $reference)) {
                $errors['packageurl'] = get_string('invalidurl', 'scorm');
            } else {
                // Availability check.
                $result = scorm_check_url($reference);
                if (is_string($result)) {
                    $errors['packageurl'] = $result;
                }
            }

        } else if ($type === 'packageurl') {
            $reference = $data['reference'];
            // Syntax check.
            if (!preg_match('/(http:\/\/|https:\/\/|www).*(\.zip|\.pif)$/i', $reference)) {
                $errors['packageurl'] = get_string('invalidurl', 'scorm');
            } else {
                // Availability check.
                $result = scorm_check_url($reference);
                if (is_string($result)) {
                    $errors['packageurl'] = $result;
                }
            }

        } else if ($type === SCORM_TYPE_AICCURL) {
            $reference = $data['packageurl'];
            // Syntax check.
            if (!preg_match('/(http:\/\/|https:\/\/|www).*/', $reference)) {
                $errors['packageurl'] = get_string('invalidurl', 'scorm');
            } else {
                // Availability check.
                $result = scorm_check_url($reference);
                if (is_string($result)) {
                    $errors['packageurl'] = $result;
                }
            }

        }

        return $errors;
    }

    // Need to translate the "options" and "reference" field.
    public function set_data($defaultvalues) {
        $defaultvalues = (array)$defaultvalues;

        if (isset($defaultvalues['scormtype']) and isset($defaultvalues['reference'])) {
            switch ($defaultvalues['scormtype']) {
                case SCORM_TYPE_LOCALSYNC :
                case SCORM_TYPE_EXTERNAL:
                case SCORM_TYPE_AICCURL:
                    $defaultvalues['packageurl'] = $defaultvalues['reference'];
            }
        }
        unset($defaultvalues['reference']);

        if (!empty($defaultvalues['options'])) {
            $options = explode(',', $defaultvalues['options']);
            foreach ($options as $option) {
                $opt = explode('=', $option);
                if (isset($opt[1])) {
                    $defaultvalues[$opt[0]] = $opt[1];
                }
            }
        }

        $this->data_preprocessing($defaultvalues);
        parent::set_data($defaultvalues);
    }

    public function add_completion_rules() {
        $mform =& $this->_form;
        $items = array();

        // Require score.
        $group = array();
        $group[] =& $mform->createElement('text', 'completionscorerequired', '', array('size' => 5));
        $group[] =& $mform->createElement('checkbox', 'completionscoredisabled', null, get_string('disable'));
        $mform->setType('completionscorerequired', PARAM_INT);
        $mform->addGroup($group, 'completionscoregroup', get_string('completionscorerequired', 'scorm'), '', false);
        $mform->addHelpButton('completionscoregroup', 'completionscorerequired', 'scorm');
        $mform->disabledIf('completionscorerequired', 'completionscoredisabled', 'checked');
        $mform->setDefault('completionscorerequired', 0);

        $items[] = 'completionscoregroup';


        // Require status.
        $first = true;
        $firstkey = null;
        foreach (scorm_status_options(true) as $key => $value) {
            $name = null;
            $key = 'completionstatusrequired['.$key.']';
            if ($first) {
                $name = get_string('completionstatusrequired', 'scorm');
                $first = false;
                $firstkey = $key;
            }
            $mform->addElement('checkbox', $key, $name, $value);
            $mform->setType($key, PARAM_BOOL);
            $items[] = $key;
        }
        $mform->addHelpButton($firstkey, 'completionstatusrequired', 'scorm');

        return $items;
    }

    function completion_rule_enabled($data) {
        $status = !empty($data['completionstatusrequired']);
        $score = empty($data['completionscoredisabled']) && strlen($data['completionscorerequired']);

        return $status || $score;
    }

    function get_data($slashed = true) {
        $data = parent::get_data($slashed);

        if (!$data) {
            return false;
        }

        // Convert completionstatusrequired to a proper integer, if any.
        $total = 0;
        if (isset($data->completionstatusrequired) && is_array($data->completionstatusrequired)) {
            foreach (array_keys($data->completionstatusrequired) as $state) {
                $total |= $state;
            }
            $data->completionstatusrequired = $total;
        }

        if (!empty($data->completionunlocked)) {
            // Turn off completion settings if the checkboxes aren't ticked.
            $autocompletion = isset($data->completion) && $data->completion == COMPLETION_TRACKING_AUTOMATIC;

            if (isset($data->completionstatusrequired) && $autocompletion) {
                // Do nothing: completionstatusrequired has been already converted
                //             into a correct integer representation.
            } else {
                $data->completionstatusrequired = null;
            }

            if (!empty($data->completionscoredisabled) || !$autocompletion) {
                $data->completionscorerequired = null;
            }
        }

        return $data;
    }
}<|MERGE_RESOLUTION|>--- conflicted
+++ resolved
@@ -133,10 +133,7 @@
         // Display activity name.
         $mform->addElement('advcheckbox', 'displayactivityname', get_string('displayactivityname', 'scorm'));
         $mform->addHelpButton('displayactivityname', 'displayactivityname', 'scorm');
-<<<<<<< HEAD
-=======
         $mform->setDefault('displayactivityname', $cfgscorm->displayactivityname);
->>>>>>> 74d2a9df
 
         // Skip view page.
         $skipviewoptions = scorm_get_skip_view_array();
