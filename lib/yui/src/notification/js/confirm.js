--- conflicted
+++ resolved
@@ -36,13 +36,6 @@
         this.setStdModContent(Y.WidgetStdMod.BODY, content, Y.WidgetStdMod.REPLACE);
         this.setStdModContent(Y.WidgetStdMod.HEADER,
                 '<h1 id="moodle-dialogue-'+this.get('COUNT')+'-header-text">' + this.get(TITLE) + '</h1>', Y.WidgetStdMod.REPLACE);
-<<<<<<< HEAD
-        this._enterKeypress = Y.on('key', this.submit, window, 'down:13', this, true);
-        this._escKeypress = Y.on('key', this.submit, window, 'down:27', this, false);
-        yes.on('click', this.submit, this, true);
-        no.on('click', this.submit, this, false);
-=======
-        this.after('destroyedChange', function(){this.get(BASE).remove();}, this);
 
         this.closeEvents.push(
             Y.on('key', this.submit, window, 'down:13', this, true),
@@ -58,7 +51,6 @@
                 closeButton.on('click', this.submit, this)
             );
         }
->>>>>>> 649c80e6
     },
     submit : function(e, outcome) {
         new Y.EventHandle(this.closeEvents).detach();
