--- conflicted
+++ resolved
@@ -1206,7 +1206,6 @@
         upgrade_main_savepoint(true, 2012090700.01);
     }
 
-<<<<<<< HEAD
     if ($oldversion < 2012091700.00) {
 
         // Dropping screenreader field from user.
@@ -1219,16 +1218,16 @@
 
         // Main savepoint reached.
         upgrade_main_savepoint(true, 2012091700.00);
-=======
-    if ($oldversion < 2012092000.01) {
+    }
+
+    if ($oldversion < 2012092100.01) {
         // Some folders still have a sortorder set, which is used for main files but is not
         // supported by the folder resource. We reset the value here.
         $sql = 'UPDATE {files} SET sortorder = ? WHERE component = ? AND filearea = ? AND sortorder <> ?';
         $DB->execute($sql, array(0, 'mod_folder', 'content', 0));
 
         // Main savepoint reached.
-        upgrade_main_savepoint(true, 2012092000.01);
->>>>>>> 0f764c02
+        upgrade_main_savepoint(true, 2012092100.01);
     }
 
     return true;
