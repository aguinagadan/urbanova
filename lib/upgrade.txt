--- conflicted
+++ resolved
@@ -135,11 +135,9 @@
   - message_contact_unblocked
   The reason for this is because you can now block/unblock users without them necessarily being a contact. These events
   have been replaced with message_user_blocked and message_user_unblocked respectively.
-<<<<<<< HEAD
 * The event message_deleted has been changed, it no longer records the value of the 'useridto' due to
   the introduction of group messaging. Please, if you have any observers or are triggering this event
   in your code you will have to make some changes!
-=======
 * The gradebook now supports the ability to accept files as feedback. This can be achieved by adding
   'feedbackfiles' to the $grades parameter passed to grade_update().
     For example -
@@ -150,7 +148,6 @@
             'itemid' => 2
         ];
   These files will be then copied to the gradebook file area.
->>>>>>> 464a9dc5
 
 === 3.5 ===
 
