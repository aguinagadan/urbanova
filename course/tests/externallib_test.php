<?php
// This file is part of Moodle - http://moodle.org/
//
// Moodle is free software: you can redistribute it and/or modify
// it under the terms of the GNU General Public License as published by
// the Free Software Foundation, either version 3 of the License, or
// (at your option) any later version.
//
// Moodle is distributed in the hope that it will be useful,
// but WITHOUT ANY WARRANTY; without even the implied warranty of
// MERCHANTABILITY or FITNESS FOR A PARTICULAR PURPOSE.  See the
// GNU General Public License for more details.
//
// You should have received a copy of the GNU General Public License
// along with Moodle.  If not, see <http://www.gnu.org/licenses/>.

/**
 * External course functions unit tests
 *
 * @package    core_course
 * @category   external
 * @copyright  2012 Jerome Mouneyrac
 * @license    http://www.gnu.org/copyleft/gpl.html GNU GPL v3 or later
 */

defined('MOODLE_INTERNAL') || die();

global $CFG;

require_once($CFG->dirroot . '/webservice/tests/helpers.php');

/**
 * External course functions unit tests
 *
 * @package    core_course
 * @category   external
 * @copyright  2012 Jerome Mouneyrac
 * @license    http://www.gnu.org/copyleft/gpl.html GNU GPL v3 or later
 */
class core_course_external_testcase extends externallib_advanced_testcase {

    /**
     * Tests set up
     */
    protected function setUp() {
        global $CFG;
        require_once($CFG->dirroot . '/course/externallib.php');
    }

    /**
     * Test create_categories
     */
    public function test_create_categories() {

        global $DB;

        $this->resetAfterTest(true);

        // Set the required capabilities by the external function
        $contextid = context_system::instance()->id;
        $roleid = $this->assignUserCapability('moodle/category:manage', $contextid);

        // Create base categories.
        $category1 = new stdClass();
        $category1->name = 'Root Test Category 1';
        $category2 = new stdClass();
        $category2->name = 'Root Test Category 2';
        $category2->idnumber = 'rootcattest2';
        $category2->desc = 'Description for root test category 1';
        $category2->theme = 'base';
        $categories = array(
            array('name' => $category1->name, 'parent' => 0),
            array('name' => $category2->name, 'parent' => 0, 'idnumber' => $category2->idnumber,
                'description' => $category2->desc, 'theme' => $category2->theme)
        );

        $createdcats = core_course_external::create_categories($categories);

        // We need to execute the return values cleaning process to simulate the web service server.
        $createdcats = external_api::clean_returnvalue(core_course_external::create_categories_returns(), $createdcats);

        // Initially confirm that base data was inserted correctly.
        $this->assertEquals($category1->name, $createdcats[0]['name']);
        $this->assertEquals($category2->name, $createdcats[1]['name']);

        // Save the ids.
        $category1->id = $createdcats[0]['id'];
        $category2->id = $createdcats[1]['id'];

        // Create on sub category.
        $category3 = new stdClass();
        $category3->name = 'Sub Root Test Category 3';
        $subcategories = array(
            array('name' => $category3->name, 'parent' => $category1->id)
        );

        $createdsubcats = core_course_external::create_categories($subcategories);

        // We need to execute the return values cleaning process to simulate the web service server.
        $createdsubcats = external_api::clean_returnvalue(core_course_external::create_categories_returns(), $createdsubcats);

        // Confirm that sub categories were inserted correctly.
        $this->assertEquals($category3->name, $createdsubcats[0]['name']);

        // Save the ids.
        $category3->id = $createdsubcats[0]['id'];

        // Calling the ws function should provide a new sortorder to give category1,
        // category2, category3. New course categories are ordered by id not name.
        $category1 = $DB->get_record('course_categories', array('id' => $category1->id));
        $category2 = $DB->get_record('course_categories', array('id' => $category2->id));
        $category3 = $DB->get_record('course_categories', array('id' => $category3->id));

        $this->assertGreaterThanOrEqual($category1->sortorder, $category3->sortorder);
        $this->assertGreaterThanOrEqual($category2->sortorder, $category3->sortorder);

        // Call without required capability
        $this->unassignUserCapability('moodle/category:manage', $contextid, $roleid);
        $this->setExpectedException('required_capability_exception');
        $createdsubcats = core_course_external::create_categories($subcategories);

    }

    /**
     * Test delete categories
     */
    public function test_delete_categories() {
        global $DB;

        $this->resetAfterTest(true);

        // Set the required capabilities by the external function
        $contextid = context_system::instance()->id;
        $roleid = $this->assignUserCapability('moodle/category:manage', $contextid);

        $category1  = self::getDataGenerator()->create_category();
        $category2  = self::getDataGenerator()->create_category(
                array('parent' => $category1->id));
        $category3  = self::getDataGenerator()->create_category();
        $category4  = self::getDataGenerator()->create_category(
                array('parent' => $category3->id));
        $category5  = self::getDataGenerator()->create_category(
                array('parent' => $category4->id));

        //delete category 1 and 2 + delete category 4, category 5 moved under category 3
        core_course_external::delete_categories(array(
            array('id' => $category1->id, 'recursive' => 1),
            array('id' => $category4->id)
        ));

        //check $category 1 and 2 are deleted
        $notdeletedcount = $DB->count_records_select('course_categories',
            'id IN ( ' . $category1->id . ',' . $category2->id . ',' . $category4->id . ')');
        $this->assertEquals(0, $notdeletedcount);

        //check that $category5 as $category3 for parent
        $dbcategory5 = $DB->get_record('course_categories', array('id' => $category5->id));
        $this->assertEquals($dbcategory5->path, $category3->path . '/' . $category5->id);

         // Call without required capability
        $this->unassignUserCapability('moodle/category:manage', $contextid, $roleid);
        $this->setExpectedException('required_capability_exception');
        $createdsubcats = core_course_external::delete_categories(
                array(array('id' => $category3->id)));
    }

    /**
     * Test get categories
     */
    public function test_get_categories() {
        global $DB;

        $this->resetAfterTest(true);

        $generatedcats = array();
        $category1data['idnumber'] = 'idnumbercat1';
        $category1data['name'] = 'Category 1 for PHPunit test';
        $category1data['description'] = 'Category 1 description';
        $category1data['descriptionformat'] = FORMAT_MOODLE;
        $category1  = self::getDataGenerator()->create_category($category1data);
        $generatedcats[$category1->id] = $category1;
        $category2  = self::getDataGenerator()->create_category(
                array('parent' => $category1->id));
        $generatedcats[$category2->id] = $category2;
        $category6  = self::getDataGenerator()->create_category(
                array('parent' => $category1->id, 'visible' => 0));
        $generatedcats[$category6->id] = $category6;
        $category3  = self::getDataGenerator()->create_category();
        $generatedcats[$category3->id] = $category3;
        $category4  = self::getDataGenerator()->create_category(
                array('parent' => $category3->id));
        $generatedcats[$category4->id] = $category4;
        $category5  = self::getDataGenerator()->create_category(
                array('parent' => $category4->id));
        $generatedcats[$category5->id] = $category5;

        // Set the required capabilities by the external function.
        $context = context_system::instance();
        $roleid = $this->assignUserCapability('moodle/category:manage', $context->id);

        // Retrieve category1 + sub-categories except not visible ones
        $categories = core_course_external::get_categories(array(
            array('key' => 'id', 'value' => $category1->id),
            array('key' => 'visible', 'value' => 1)), 1);

        // We need to execute the return values cleaning process to simulate the web service server.
        $categories = external_api::clean_returnvalue(core_course_external::get_categories_returns(), $categories);

        // Check we retrieve the good total number of categories.
        $this->assertEquals(2, count($categories));

        // Check the return values
        foreach ($categories as $category) {
            $generatedcat = $generatedcats[$category['id']];
            $this->assertEquals($category['idnumber'], $generatedcat->idnumber);
            $this->assertEquals($category['name'], $generatedcat->name);
            $this->assertEquals($category['description'], $generatedcat->description);
            $this->assertEquals($category['descriptionformat'], FORMAT_HTML);
        }

        // Check different params.
        $categories = core_course_external::get_categories(array(
            array('key' => 'id', 'value' => $category1->id),
            array('key' => 'idnumber', 'value' => $category1->idnumber),
            array('key' => 'visible', 'value' => 1)), 0);

        // We need to execute the return values cleaning process to simulate the web service server.
        $categories = external_api::clean_returnvalue(core_course_external::get_categories_returns(), $categories);

        $this->assertEquals(1, count($categories));

        // Retrieve categories from parent.
        $categories = core_course_external::get_categories(array(
            array('key' => 'parent', 'value' => $category3->id)), 1);
        $this->assertEquals(2, count($categories));

        // Retrieve all categories.
        $categories = core_course_external::get_categories();

        // We need to execute the return values cleaning process to simulate the web service server.
        $categories = external_api::clean_returnvalue(core_course_external::get_categories_returns(), $categories);

        $this->assertEquals($DB->count_records('course_categories'), count($categories));

        // Call without required capability (it will fail cause of the search on idnumber).
        $this->unassignUserCapability('moodle/category:manage', $context->id, $roleid);
        $this->setExpectedException('moodle_exception');
        $categories = core_course_external::get_categories(array(
            array('key' => 'id', 'value' => $category1->id),
            array('key' => 'idnumber', 'value' => $category1->idnumber),
            array('key' => 'visible', 'value' => 1)), 0);
    }

    /**
     * Test update_categories
     */
    public function test_update_categories() {
        global $DB;

        $this->resetAfterTest(true);

        // Set the required capabilities by the external function
        $contextid = context_system::instance()->id;
        $roleid = $this->assignUserCapability('moodle/category:manage', $contextid);

        // Create base categories.
        $category1data['idnumber'] = 'idnumbercat1';
        $category1data['name'] = 'Category 1 for PHPunit test';
        $category1data['description'] = 'Category 1 description';
        $category1data['descriptionformat'] = FORMAT_MOODLE;
        $category1  = self::getDataGenerator()->create_category($category1data);
        $category2  = self::getDataGenerator()->create_category(
                array('parent' => $category1->id));
        $category3  = self::getDataGenerator()->create_category();
        $category4  = self::getDataGenerator()->create_category(
                array('parent' => $category3->id));
        $category5  = self::getDataGenerator()->create_category(
                array('parent' => $category4->id));

        // We update all category1 attribut.
        // Then we move cat4 and cat5 parent: cat3 => cat1
        $categories = array(
            array('id' => $category1->id,
                'name' => $category1->name . '_updated',
                'idnumber' => $category1->idnumber . '_updated',
                'description' => $category1->description . '_updated',
                'descriptionformat' => FORMAT_HTML,
                'theme' => $category1->theme),
            array('id' => $category4->id, 'parent' => $category1->id));

        core_course_external::update_categories($categories);

        // Check the values were updated.
        $dbcategories = $DB->get_records_select('course_categories',
                'id IN (' . $category1->id . ',' . $category2->id . ',' . $category2->id
                . ',' . $category3->id . ',' . $category4->id . ',' . $category5->id .')');
        $this->assertEquals($category1->name . '_updated',
                $dbcategories[$category1->id]->name);
        $this->assertEquals($category1->idnumber . '_updated',
                $dbcategories[$category1->id]->idnumber);
        $this->assertEquals($category1->description . '_updated',
                $dbcategories[$category1->id]->description);
        $this->assertEquals(FORMAT_HTML, $dbcategories[$category1->id]->descriptionformat);

        // Check that category4 and category5 have been properly moved.
        $this->assertEquals('/' . $category1->id . '/' . $category4->id,
                $dbcategories[$category4->id]->path);
        $this->assertEquals('/' . $category1->id . '/' . $category4->id . '/' . $category5->id,
                $dbcategories[$category5->id]->path);

        // Call without required capability.
        $this->unassignUserCapability('moodle/category:manage', $contextid, $roleid);
        $this->setExpectedException('required_capability_exception');
        core_course_external::update_categories($categories);
    }

    /**
     * Test create_courses
     */
    public function test_create_courses() {
        global $DB;

        $this->resetAfterTest(true);

        // Enable course completion.
        set_config('enablecompletion', 1);

        // Set the required capabilities by the external function
        $contextid = context_system::instance()->id;
        $roleid = $this->assignUserCapability('moodle/course:create', $contextid);
        $this->assignUserCapability('moodle/course:visibility', $contextid, $roleid);

        $category  = self::getDataGenerator()->create_category();

        // Create base categories.
        $course1['fullname'] = 'Test course 1';
        $course1['shortname'] = 'Testcourse1';
        $course1['categoryid'] = $category->id;
        $course2['fullname'] = 'Test course 2';
        $course2['shortname'] = 'Testcourse2';
        $course2['categoryid'] = $category->id;
        $course2['idnumber'] = 'testcourse2idnumber';
        $course2['summary'] = 'Description for course 2';
        $course2['summaryformat'] = FORMAT_MOODLE;
        $course2['format'] = 'weeks';
        $course2['showgrades'] = 1;
        $course2['newsitems'] = 3;
        $course2['startdate'] = 1420092000; // 01/01/2015
        $course2['numsections'] = 4;
        $course2['maxbytes'] = 100000;
        $course2['showreports'] = 1;
        $course2['visible'] = 0;
        $course2['hiddensections'] = 0;
        $course2['groupmode'] = 0;
        $course2['groupmodeforce'] = 0;
        $course2['defaultgroupingid'] = 0;
        $course2['enablecompletion'] = 1;
        $course2['completionstartonenrol'] = 1;
        $course2['completionnotify'] = 1;
        $course2['lang'] = 'en';
        $course2['forcetheme'] = 'base';
        $course3['fullname'] = 'Test course 3';
        $course3['shortname'] = 'Testcourse3';
        $course3['categoryid'] = $category->id;
        $course3['format'] = 'topics';
        $course3options = array('numsections' => 8,
            'hiddensections' => 1,
            'coursedisplay' => 1);
        $course3['courseformatoptions'] = array();
        foreach ($course3options as $key => $value) {
            $course3['courseformatoptions'][] = array('name' => $key, 'value' => $value);
        }
        $courses = array($course1, $course2, $course3);

        $createdcourses = core_course_external::create_courses($courses);

        // We need to execute the return values cleaning process to simulate the web service server.
        $createdcourses = external_api::clean_returnvalue(core_course_external::create_courses_returns(), $createdcourses);

        // Check that right number of courses were created.
        $this->assertEquals(3, count($createdcourses));

        // Check that the courses were correctly created.
        foreach ($createdcourses as $createdcourse) {
            $courseinfo = course_get_format($createdcourse['id'])->get_course();

            if ($createdcourse['shortname'] == $course2['shortname']) {
                $this->assertEquals($courseinfo->fullname, $course2['fullname']);
                $this->assertEquals($courseinfo->shortname, $course2['shortname']);
                $this->assertEquals($courseinfo->category, $course2['categoryid']);
                $this->assertEquals($courseinfo->idnumber, $course2['idnumber']);
                $this->assertEquals($courseinfo->summary, $course2['summary']);
                $this->assertEquals($courseinfo->summaryformat, $course2['summaryformat']);
                $this->assertEquals($courseinfo->format, $course2['format']);
                $this->assertEquals($courseinfo->showgrades, $course2['showgrades']);
                $this->assertEquals($courseinfo->newsitems, $course2['newsitems']);
                $this->assertEquals($courseinfo->startdate, $course2['startdate']);
                $this->assertEquals($courseinfo->numsections, $course2['numsections']);
                $this->assertEquals($courseinfo->maxbytes, $course2['maxbytes']);
                $this->assertEquals($courseinfo->showreports, $course2['showreports']);
                $this->assertEquals($courseinfo->visible, $course2['visible']);
                $this->assertEquals($courseinfo->hiddensections, $course2['hiddensections']);
                $this->assertEquals($courseinfo->groupmode, $course2['groupmode']);
                $this->assertEquals($courseinfo->groupmodeforce, $course2['groupmodeforce']);
                $this->assertEquals($courseinfo->defaultgroupingid, $course2['defaultgroupingid']);
                $this->assertEquals($courseinfo->completionnotify, $course2['completionnotify']);
                $this->assertEquals($courseinfo->lang, $course2['lang']);

                if (!empty($CFG->allowcoursethemes)) {
                    $this->assertEquals($courseinfo->theme, $course2['forcetheme']);
                }

                // We enabled completion at the beginning of the test.
                $this->assertEquals($courseinfo->enablecompletion, $course2['enablecompletion']);
                $this->assertEquals($courseinfo->completionstartonenrol, $course2['completionstartonenrol']);

            } else if ($createdcourse['shortname'] == $course1['shortname']) {
                $courseconfig = get_config('moodlecourse');
                $this->assertEquals($courseinfo->fullname, $course1['fullname']);
                $this->assertEquals($courseinfo->shortname, $course1['shortname']);
                $this->assertEquals($courseinfo->category, $course1['categoryid']);
                $this->assertEquals($courseinfo->summaryformat, FORMAT_HTML);
                $this->assertEquals($courseinfo->format, $courseconfig->format);
                $this->assertEquals($courseinfo->showgrades, $courseconfig->showgrades);
                $this->assertEquals($courseinfo->newsitems, $courseconfig->newsitems);
                $this->assertEquals($courseinfo->maxbytes, $courseconfig->maxbytes);
                $this->assertEquals($courseinfo->showreports, $courseconfig->showreports);
                $this->assertEquals($courseinfo->groupmode, $courseconfig->groupmode);
                $this->assertEquals($courseinfo->groupmodeforce, $courseconfig->groupmodeforce);
                $this->assertEquals($courseinfo->defaultgroupingid, 0);
            } else if ($createdcourse['shortname'] == $course3['shortname']) {
                $this->assertEquals($courseinfo->fullname, $course3['fullname']);
                $this->assertEquals($courseinfo->shortname, $course3['shortname']);
                $this->assertEquals($courseinfo->category, $course3['categoryid']);
                $this->assertEquals($courseinfo->format, $course3['format']);
                $this->assertEquals($courseinfo->hiddensections, $course3options['hiddensections']);
                $this->assertEquals($courseinfo->numsections, $course3options['numsections']);
                $this->assertEquals($courseinfo->coursedisplay, $course3options['coursedisplay']);
            } else {
                throw moodle_exception('Unexpected shortname');
            }
        }

        // Call without required capability
        $this->unassignUserCapability('moodle/course:create', $contextid, $roleid);
        $this->setExpectedException('required_capability_exception');
        $createdsubcats = core_course_external::create_courses($courses);
    }

    /**
     * Test delete_courses
     */
    public function test_delete_courses() {
        global $DB, $USER;

        $this->resetAfterTest(true);

        // Admin can delete a course.
        $this->setAdminUser();
        // Validate_context() will fail as the email is not set by $this->setAdminUser().
        $USER->email = 'emailtopass@contextvalidation.me';

        $course1  = self::getDataGenerator()->create_course();
        $course2  = self::getDataGenerator()->create_course();
        $course3  = self::getDataGenerator()->create_course();

        // Delete courses.
        core_course_external::delete_courses(array($course1->id, $course2->id));

        // Check $course 1 and 2 are deleted.
        $notdeletedcount = $DB->count_records_select('course',
            'id IN ( ' . $course1->id . ',' . $course2->id . ')');
        $this->assertEquals(0, $notdeletedcount);

         // Fail when the user is not allow to access the course (enrolled) or is not admin.
        $this->setGuestUser();
        $this->setExpectedException('require_login_exception');
        $createdsubcats = core_course_external::delete_courses(array($course3->id));
    }

    /**
     * Test get_courses
     */
    public function test_get_courses () {
        global $DB;

        $this->resetAfterTest(true);

        $generatedcourses = array();
        $coursedata['idnumber'] = 'idnumbercourse1';
        $coursedata['fullname'] = 'Course 1 for PHPunit test';
        $coursedata['summary'] = 'Course 1 description';
        $coursedata['summaryformat'] = FORMAT_MOODLE;
        $course1  = self::getDataGenerator()->create_course($coursedata);
        $generatedcourses[$course1->id] = $course1;
        $course2  = self::getDataGenerator()->create_course();
        $generatedcourses[$course2->id] = $course2;
        $course3  = self::getDataGenerator()->create_course(array('format' => 'topics'));
        $generatedcourses[$course3->id] = $course3;

        // Set the required capabilities by the external function.
        $context = context_system::instance();
        $roleid = $this->assignUserCapability('moodle/course:view', $context->id);
        $this->assignUserCapability('moodle/course:update',
                context_course::instance($course1->id)->id, $roleid);
        $this->assignUserCapability('moodle/course:update',
                context_course::instance($course2->id)->id, $roleid);
        $this->assignUserCapability('moodle/course:update',
                context_course::instance($course3->id)->id, $roleid);

        $courses = core_course_external::get_courses(array('ids' =>
            array($course1->id, $course2->id)));

        // We need to execute the return values cleaning process to simulate the web service server.
        $courses = external_api::clean_returnvalue(core_course_external::get_courses_returns(), $courses);

        // Check we retrieve the good total number of categories.
        $this->assertEquals(2, count($courses));

        foreach ($courses as $course) {
            $dbcourse = $generatedcourses[$course['id']];
            $this->assertEquals($course['idnumber'], $dbcourse->idnumber);
            $this->assertEquals($course['fullname'], $dbcourse->fullname);
            $this->assertEquals($course['summary'], $dbcourse->summary);
            $this->assertEquals($course['summaryformat'], FORMAT_HTML);
            $this->assertEquals($course['shortname'], $dbcourse->shortname);
            $this->assertEquals($course['categoryid'], $dbcourse->category);
            $this->assertEquals($course['format'], $dbcourse->format);
            $this->assertEquals($course['showgrades'], $dbcourse->showgrades);
            $this->assertEquals($course['newsitems'], $dbcourse->newsitems);
            $this->assertEquals($course['startdate'], $dbcourse->startdate);
            $this->assertEquals($course['numsections'], $dbcourse->numsections);
            $this->assertEquals($course['maxbytes'], $dbcourse->maxbytes);
            $this->assertEquals($course['showreports'], $dbcourse->showreports);
            $this->assertEquals($course['visible'], $dbcourse->visible);
            $this->assertEquals($course['hiddensections'], $dbcourse->hiddensections);
            $this->assertEquals($course['groupmode'], $dbcourse->groupmode);
            $this->assertEquals($course['groupmodeforce'], $dbcourse->groupmodeforce);
            $this->assertEquals($course['defaultgroupingid'], $dbcourse->defaultgroupingid);
            $this->assertEquals($course['completionnotify'], $dbcourse->completionnotify);
            $this->assertEquals($course['lang'], $dbcourse->lang);
            $this->assertEquals($course['forcetheme'], $dbcourse->theme);
            $this->assertEquals($course['completionstartonenrol'], $dbcourse->completionstartonenrol);
            $this->assertEquals($course['enablecompletion'], $dbcourse->enablecompletion);
            $this->assertEquals($course['completionstartonenrol'], $dbcourse->completionstartonenrol);
            if ($dbcourse->format === 'topics') {
                $this->assertEquals($course['courseformatoptions'], array(
                    array('name' => 'numsections', 'value' => $dbcourse->numsections),
                    array('name' => 'hiddensections', 'value' => $dbcourse->hiddensections),
                    array('name' => 'coursedisplay', 'value' => $dbcourse->coursedisplay),
                ));
            }
        }

        // Get all courses in the DB
        $courses = core_course_external::get_courses(array());

        // We need to execute the return values cleaning process to simulate the web service server.
        $courses = external_api::clean_returnvalue(core_course_external::get_courses_returns(), $courses);

        $this->assertEquals($DB->count_records('course'), count($courses));
    }

    /**
     * Test get_course_contents
     */
    public function test_get_course_contents() {
        $this->resetAfterTest(true);

        $course  = self::getDataGenerator()->create_course();
        $forum = $this->getDataGenerator()->create_module('forum', array('course'=>$course->id));
        $forumcm = get_coursemodule_from_id('forum', $forum->cmid);
        $forumcontext = context_module::instance($forum->cmid);
        $data = $this->getDataGenerator()->create_module('data', array('assessed'=>1, 'scale'=>100, 'course'=>$course->id));
        $datacontext = context_module::instance($data->cmid);
        $datacm = get_coursemodule_from_instance('page', $data->id);
        $page = $this->getDataGenerator()->create_module('page', array('course'=>$course->id));
        $pagecontext = context_module::instance($page->cmid);
        $pagecm = get_coursemodule_from_instance('page', $page->id);

        // Set the required capabilities by the external function.
        $context = context_course::instance($course->id);
        $roleid = $this->assignUserCapability('moodle/course:view', $context->id);
        $this->assignUserCapability('moodle/course:update', $context->id, $roleid);

        $courses = core_course_external::get_course_contents($course->id, array());

        // We need to execute the return values cleaning process to simulate the web service server.
        $courses = external_api::clean_returnvalue(core_course_external::get_course_contents_returns(), $courses);

        // Check that the course has the 3 created modules
        $this->assertEquals(3, count($courses[0]['modules']));
    }

    /**
     * Test duplicate_course
     */
    public function test_duplicate_course() {
        $this->resetAfterTest(true);

        // Create one course with three modules.
        $course  = self::getDataGenerator()->create_course();
        $forum = $this->getDataGenerator()->create_module('forum', array('course'=>$course->id));
        $forumcm = get_coursemodule_from_id('forum', $forum->cmid);
        $forumcontext = context_module::instance($forum->cmid);
        $data = $this->getDataGenerator()->create_module('data', array('assessed'=>1, 'scale'=>100, 'course'=>$course->id));
        $datacontext = context_module::instance($data->cmid);
        $datacm = get_coursemodule_from_instance('page', $data->id);
        $page = $this->getDataGenerator()->create_module('page', array('course'=>$course->id));
        $pagecontext = context_module::instance($page->cmid);
        $pagecm = get_coursemodule_from_instance('page', $page->id);

        // Set the required capabilities by the external function.
        $coursecontext = context_course::instance($course->id);
        $categorycontext = context_coursecat::instance($course->category);
        $roleid = $this->assignUserCapability('moodle/course:create', $categorycontext->id);
        $this->assignUserCapability('moodle/course:view', $categorycontext->id, $roleid);
        $this->assignUserCapability('moodle/restore:restorecourse', $categorycontext->id, $roleid);
        $this->assignUserCapability('moodle/backup:backupcourse', $coursecontext->id, $roleid);
        $this->assignUserCapability('moodle/backup:configure', $coursecontext->id, $roleid);
        // Optional capabilities to copy user data.
        $this->assignUserCapability('moodle/backup:userinfo', $coursecontext->id, $roleid);
        $this->assignUserCapability('moodle/restore:userinfo', $categorycontext->id, $roleid);

        $newcourse['fullname'] = 'Course duplicate';
        $newcourse['shortname'] = 'courseduplicate';
        $newcourse['categoryid'] = $course->category;
        $newcourse['visible'] = true;
        $newcourse['options'][] = array('name' => 'users', 'value' => true);

        $duplicate = core_course_external::duplicate_course($course->id, $newcourse['fullname'],
                $newcourse['shortname'], $newcourse['categoryid'], $newcourse['visible'], $newcourse['options']);

        // We need to execute the return values cleaning process to simulate the web service server.
        $duplicate = external_api::clean_returnvalue(core_course_external::duplicate_course_returns(), $duplicate);

        // Check that the course has been duplicated.
        $this->assertEquals($newcourse['shortname'], $duplicate['shortname']);
    }

    /**
<<<<<<< HEAD
     * Test update_courses
     */
    public function test_update_courses() {
        global $DB, $CFG, $USER;

        $this->resetAfterTest(true);

        // Set the required capabilities by the external function.
        $contextid = context_system::instance()->id;
        $roleid = $this->assignUserCapability('moodle/course:update', $contextid);
        $this->assignUserCapability('moodle/course:changecategory', $contextid, $roleid);
        $this->assignUserCapability('moodle/course:changefullname', $contextid, $roleid);
        $this->assignUserCapability('moodle/course:changeshortname', $contextid, $roleid);
        $this->assignUserCapability('moodle/course:changeidnumber', $contextid, $roleid);
        $this->assignUserCapability('moodle/course:changesummary', $contextid, $roleid);
        $this->assignUserCapability('moodle/course:visibility', $contextid, $roleid);
        $this->assignUserCapability('moodle/course:viewhiddencourses', $contextid, $roleid);

        // Create category and course.
        $category1  = self::getDataGenerator()->create_category();
        $category2  = self::getDataGenerator()->create_category();
        $originalcourse1 = self::getDataGenerator()->create_course();
        self::getDataGenerator()->enrol_user($USER->id, $originalcourse1->id, $roleid);
        $originalcourse2 = self::getDataGenerator()->create_course();
        self::getDataGenerator()->enrol_user($USER->id, $originalcourse2->id, $roleid);

        // Course values to be updated.
        $course1['id'] = $originalcourse1->id;
        $course1['fullname'] = 'Updated test course 1';
        $course1['shortname'] = 'Udestedtestcourse1';
        $course1['categoryid'] = $category1->id;
        $course2['id'] = $originalcourse2->id;
        $course2['fullname'] = 'Updated test course 2';
        $course2['shortname'] = 'Updestedtestcourse2';
        $course2['categoryid'] = $category2->id;
        $course2['idnumber'] = 'Updatedidnumber2';
        $course2['summary'] = 'Updaated description for course 2';
        $course2['summaryformat'] = FORMAT_HTML;
        $course2['format'] = 'topics';
        $course2['showgrades'] = 1;
        $course2['newsitems'] = 3;
        $course2['startdate'] = 1420092000; // 01/01/2015.
        $course2['numsections'] = 4;
        $course2['maxbytes'] = 100000;
        $course2['showreports'] = 1;
        $course2['visible'] = 0;
        $course2['hiddensections'] = 0;
        $course2['groupmode'] = 0;
        $course2['groupmodeforce'] = 0;
        $course2['defaultgroupingid'] = 0;
        $course2['enablecompletion'] = 1;
        $course2['lang'] = 'en';
        $course2['forcetheme'] = 'base';
        $courses = array($course1, $course2);

        $updatedcoursewarnings = core_course_external::update_courses($courses);

        // Check that right number of courses were created.
        $this->assertEquals(0, count($updatedcoursewarnings['warnings']));

        // Check that the courses were correctly created.
        foreach ($courses as $course) {
            $courseinfo = course_get_format($course['id'])->get_course();
            if ($course['id'] == $course2['id']) {
                $this->assertEquals($course2['fullname'], $courseinfo->fullname);
                $this->assertEquals($course2['shortname'], $courseinfo->shortname);
                $this->assertEquals($course2['categoryid'], $courseinfo->category);
                $this->assertEquals($course2['idnumber'], $courseinfo->idnumber);
                $this->assertEquals($course2['summary'], $courseinfo->summary);
                $this->assertEquals($course2['summaryformat'], $courseinfo->summaryformat);
                $this->assertEquals($course2['format'], $courseinfo->format);
                $this->assertEquals($course2['showgrades'], $courseinfo->showgrades);
                $this->assertEquals($course2['newsitems'], $courseinfo->newsitems);
                $this->assertEquals($course2['startdate'], $courseinfo->startdate);
                $this->assertEquals($course2['numsections'], $courseinfo->numsections);
                $this->assertEquals($course2['maxbytes'], $courseinfo->maxbytes);
                $this->assertEquals($course2['showreports'], $courseinfo->showreports);
                $this->assertEquals($course2['visible'], $courseinfo->visible);
                $this->assertEquals($course2['hiddensections'], $courseinfo->hiddensections);
                $this->assertEquals($course2['groupmode'], $courseinfo->groupmode);
                $this->assertEquals($course2['groupmodeforce'], $courseinfo->groupmodeforce);
                $this->assertEquals($course2['defaultgroupingid'], $courseinfo->defaultgroupingid);
                $this->assertEquals($course2['lang'], $courseinfo->lang);

                if (!empty($CFG->allowcoursethemes)) {
                    $this->assertEquals($course2['forcetheme'], $courseinfo->theme);
                }

                if (completion_info::is_enabled_for_site()) {
                    $this->assertEquals($course2['enabledcompletion'], $courseinfo->enablecompletion);
                    $this->assertEquals($course2['completionstartonenrol'], $courseinfo->completionstartonenrol);
                }
            } else if ($course['id'] == $course1['id']) {
                $this->assertEquals($course1['fullname'], $courseinfo->fullname);
                $this->assertEquals($course1['shortname'], $courseinfo->shortname);
                $this->assertEquals($course1['categoryid'], $courseinfo->category);
                $this->assertEquals(FORMAT_MOODLE, $courseinfo->summaryformat);
                $this->assertEquals('topics', $courseinfo->format);
                $this->assertEquals(5, $courseinfo->numsections);
                $this->assertEquals(0, $courseinfo->newsitems);
                $this->assertEquals(FORMAT_MOODLE, $courseinfo->summaryformat);
            } else {
                throw moodle_exception('Unexpected shortname');
            }
        }

        $courses = array($course1);
        // Try update course without update capability.
        $user = self::getDataGenerator()->create_user();
        $this->setUser($user);
        $this->unassignUserCapability('moodle/course:update', $contextid, $roleid);
        self::getDataGenerator()->enrol_user($user->id, $course1['id'], $roleid);
        $updatedcoursewarnings = core_course_external::update_courses($courses);
        $this->assertEquals(1, count($updatedcoursewarnings['warnings']));

        // Try update course category without capability.
        $this->assignUserCapability('moodle/course:update', $contextid, $roleid);
        $this->unassignUserCapability('moodle/course:changecategory', $contextid, $roleid);
        $user = self::getDataGenerator()->create_user();
        $this->setUser($user);
        self::getDataGenerator()->enrol_user($user->id, $course1['id'], $roleid);
        $course1['categoryid'] = $category2->id;
        $courses = array($course1);
        $updatedcoursewarnings = core_course_external::update_courses($courses);
        $this->assertEquals(1, count($updatedcoursewarnings['warnings']));

        // Try update course fullname without capability.
        $this->assignUserCapability('moodle/course:changecategory', $contextid, $roleid);
        $this->unassignUserCapability('moodle/course:changefullname', $contextid, $roleid);
        $user = self::getDataGenerator()->create_user();
        $this->setUser($user);
        self::getDataGenerator()->enrol_user($user->id, $course1['id'], $roleid);
        $updatedcoursewarnings = core_course_external::update_courses($courses);
        $this->assertEquals(0, count($updatedcoursewarnings['warnings']));
        $course1['fullname'] = 'Testing fullname without permission';
        $courses = array($course1);
        $updatedcoursewarnings = core_course_external::update_courses($courses);
        $this->assertEquals(1, count($updatedcoursewarnings['warnings']));

        // Try update course shortname without capability.
        $this->assignUserCapability('moodle/course:changefullname', $contextid, $roleid);
        $this->unassignUserCapability('moodle/course:changeshortname', $contextid, $roleid);
        $user = self::getDataGenerator()->create_user();
        $this->setUser($user);
        self::getDataGenerator()->enrol_user($user->id, $course1['id'], $roleid);
        $updatedcoursewarnings = core_course_external::update_courses($courses);
        $this->assertEquals(0, count($updatedcoursewarnings['warnings']));
        $course1['shortname'] = 'Testing shortname without permission';
        $courses = array($course1);
        $updatedcoursewarnings = core_course_external::update_courses($courses);
        $this->assertEquals(1, count($updatedcoursewarnings['warnings']));

        // Try update course idnumber without capability.
        $this->assignUserCapability('moodle/course:changeshortname', $contextid, $roleid);
        $this->unassignUserCapability('moodle/course:changeidnumber', $contextid, $roleid);
        $user = self::getDataGenerator()->create_user();
        $this->setUser($user);
        self::getDataGenerator()->enrol_user($user->id, $course1['id'], $roleid);
        $updatedcoursewarnings = core_course_external::update_courses($courses);
        $this->assertEquals(0, count($updatedcoursewarnings['warnings']));
        $course1['idnumber'] = 'NEWIDNUMBER';
        $courses = array($course1);
        $updatedcoursewarnings = core_course_external::update_courses($courses);
        $this->assertEquals(1, count($updatedcoursewarnings['warnings']));

        // Try update course summary without capability.
        $this->assignUserCapability('moodle/course:changeidnumber', $contextid, $roleid);
        $this->unassignUserCapability('moodle/course:changesummary', $contextid, $roleid);
        $user = self::getDataGenerator()->create_user();
        $this->setUser($user);
        self::getDataGenerator()->enrol_user($user->id, $course1['id'], $roleid);
        $updatedcoursewarnings = core_course_external::update_courses($courses);
        $this->assertEquals(0, count($updatedcoursewarnings['warnings']));
        $course1['summary'] = 'New summary';
        $courses = array($course1);
        $updatedcoursewarnings = core_course_external::update_courses($courses);
        $this->assertEquals(1, count($updatedcoursewarnings['warnings']));

        // Try update course with invalid summary format.
        $this->assignUserCapability('moodle/course:changesummary', $contextid, $roleid);
        $user = self::getDataGenerator()->create_user();
        $this->setUser($user);
        self::getDataGenerator()->enrol_user($user->id, $course1['id'], $roleid);
        $updatedcoursewarnings = core_course_external::update_courses($courses);
        $this->assertEquals(0, count($updatedcoursewarnings['warnings']));
        $course1['summaryformat'] = 10;
        $courses = array($course1);
        $updatedcoursewarnings = core_course_external::update_courses($courses);
        $this->assertEquals(1, count($updatedcoursewarnings['warnings']));

        // Try update course visibility without capability.
        $this->unassignUserCapability('moodle/course:visibility', $contextid, $roleid);
        $user = self::getDataGenerator()->create_user();
        $this->setUser($user);
        self::getDataGenerator()->enrol_user($user->id, $course1['id'], $roleid);
        $course1['summaryformat'] = FORMAT_MOODLE;
        $courses = array($course1);
        $updatedcoursewarnings = core_course_external::update_courses($courses);
        $this->assertEquals(0, count($updatedcoursewarnings['warnings']));
        $course1['visible'] = 0;
        $courses = array($course1);
        $updatedcoursewarnings = core_course_external::update_courses($courses);
        $this->assertEquals(1, count($updatedcoursewarnings['warnings']));
=======
     * Test delete course_module.
     */
    public function test_delete_modules() {
        global $DB;

        // Ensure we reset the data after this test.
        $this->resetAfterTest(true);

        // Create a user.
        $user = self::getDataGenerator()->create_user();

        // Set the tests to run as the user.
        self::setUser($user);

        // Create a course to add the modules.
        $course = self::getDataGenerator()->create_course();

        // Create two test modules.
        $record = new stdClass();
        $record->course = $course->id;
        $module1 = self::getDataGenerator()->create_module('forum', $record);
        $module2 = self::getDataGenerator()->create_module('assignment', $record);

        // Check the forum was correctly created.
        $this->assertEquals(1, $DB->count_records('forum', array('id' => $module1->id)));

        // Check the assignment was correctly created.
        $this->assertEquals(1, $DB->count_records('assignment', array('id' => $module2->id)));

        // Check data exists in the course modules table.
        $this->assertEquals(2, $DB->count_records_select('course_modules', 'id = :module1 OR id = :module2',
                array('module1' => $module1->cmid, 'module2' => $module2->cmid)));

        // Enrol the user in the course.
        $enrol = enrol_get_plugin('manual');
        $enrolinstances = enrol_get_instances($course->id, true);
        foreach ($enrolinstances as $courseenrolinstance) {
            if ($courseenrolinstance->enrol == "manual") {
                $instance = $courseenrolinstance;
                break;
            }
        }
        $enrol->enrol_user($instance, $user->id);

        // Assign capabilities to delete module 1.
        $modcontext = context_module::instance($module1->cmid);
        $this->assignUserCapability('moodle/course:manageactivities', $modcontext->id);

        // Assign capabilities to delete module 2.
        $modcontext = context_module::instance($module2->cmid);
        $newrole = create_role('Role 2', 'role2', 'Role 2 description');
        $this->assignUserCapability('moodle/course:manageactivities', $modcontext->id, $newrole);

        // Deleting these module instances.
        core_course_external::delete_modules(array($module1->cmid, $module2->cmid));

        // Check the forum was deleted.
        $this->assertEquals(0, $DB->count_records('forum', array('id' => $module1->id)));

        // Check the assignment was deleted.
        $this->assertEquals(0, $DB->count_records('assignment', array('id' => $module2->id)));

        // Check we retrieve no data in the course modules table.
        $this->assertEquals(0, $DB->count_records_select('course_modules', 'id = :module1 OR id = :module2',
                array('module1' => $module1->cmid, 'module2' => $module2->cmid)));

        // Call with non-existent course module id and ensure exception thrown.
        try {
            core_course_external::delete_modules(array('1337'));
            $this->fail('Exception expected due to missing course module.');
        } catch (dml_missing_record_exception $e) {
            $this->assertEquals('invalidrecord', $e->errorcode);
        }

        // Create two modules.
        $module1 = self::getDataGenerator()->create_module('forum', $record);
        $module2 = self::getDataGenerator()->create_module('assignment', $record);

        // Since these modules were recreated the user will not have capabilities
        // to delete them, ensure exception is thrown if they try.
        try {
            core_course_external::delete_modules(array($module1->cmid, $module2->cmid));
            $this->fail('Exception expected due to missing capability.');
        } catch (moodle_exception $e) {
            $this->assertEquals('nopermissions', $e->errorcode);
        }

        // Unenrol user from the course.
        $enrol->unenrol_user($instance, $user->id);

        // Try and delete modules from the course the user was unenrolled in, make sure exception thrown.
        try {
            core_course_external::delete_modules(array($module1->cmid, $module2->cmid));
            $this->fail('Exception expected due to being unenrolled from the course.');
        } catch (moodle_exception $e) {
            $this->assertEquals('requireloginerror', $e->errorcode);
        }
>>>>>>> 79949c1b
    }
}<|MERGE_RESOLUTION|>--- conflicted
+++ resolved
@@ -639,7 +639,6 @@
     }
 
     /**
-<<<<<<< HEAD
      * Test update_courses
      */
     public function test_update_courses() {
@@ -843,7 +842,9 @@
         $courses = array($course1);
         $updatedcoursewarnings = core_course_external::update_courses($courses);
         $this->assertEquals(1, count($updatedcoursewarnings['warnings']));
-=======
+    }
+
+    /**
      * Test delete course_module.
      */
     public function test_delete_modules() {
@@ -941,6 +942,5 @@
         } catch (moodle_exception $e) {
             $this->assertEquals('requireloginerror', $e->errorcode);
         }
->>>>>>> 79949c1b
     }
 }