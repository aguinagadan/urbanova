--- conflicted
+++ resolved
@@ -38,14 +38,11 @@
 * H5P libraries have been moved from /lib/h5p to h5p/h5plib as an h5plib plugintype.
 * mdn-polyfills has been renamed to polyfills. The reason there is no polyfill from the MDN is
   because there is no example polyfills on the MDN for this functionality.
-<<<<<<< HEAD
 * AJAX pages can be called without requiring a session lock if they set READ_ONLY_SESSION to true, eg.
   define('READ_ONLY_SESSION', true); Note - this also requires $CFG->enable_read_only_sessions to be set to true.
 * External functions can be called without requiring a session lock if they define 'readonlysession' => true in
   db/services.php. Note - this also requires $CFG->enable_read_only_sessions to be set to true.
-=======
 * database_manager::check_database_schema() now checks for missing and extra indexes.
->>>>>>> fad61004
 
 === 3.8 ===
 * Add CLI option to notify all cron tasks to stop: admin/cli/cron.php --stop
