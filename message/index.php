<?php

// This file is part of Moodle - http://moodle.org/
//
// Moodle is free software: you can redistribute it and/or modify
// it under the terms of the GNU General Public License as published by
// the Free Software Foundation, either version 3 of the License, or
// (at your option) any later version.
//
// Moodle is distributed in the hope that it will be useful,
// but WITHOUT ANY WARRANTY; without even the implied warranty of
// MERCHANTABILITY or FITNESS FOR A PARTICULAR PURPOSE.  See the
// GNU General Public License for more details.
//
// You should have received a copy of the GNU General Public License
// along with Moodle.  If not, see <http://www.gnu.org/licenses/>.

/**
 * A page displaying the user's contacts and messages
 *
 * @package   moodlecore
 * @copyright 2010 Andrew Davis
 * @license   http://www.gnu.org/copyleft/gpl.html GNU GPL v3 or later
 */

require_once('../config.php');
require_once('lib.php');
require_once('send_form.php');

require_login(0, false);

if (isguestuser()) {
    redirect($CFG->wwwroot);
}

if (empty($CFG->messaging)) {
    print_error('disabled', 'message');
}

//VIEW_PARAM is the preferred URL parameter but we'll still accept usergroup in case its referenced externally
$usergroup = optional_param('usergroup', VIEW_UNREAD_MESSAGES, PARAM_ALPHANUMEXT);
$viewing = optional_param(VIEW_PARAM, $usergroup, PARAM_ALPHANUMEXT);

$history   = optional_param('history', MESSAGE_HISTORY_SHORT, PARAM_INT);
$search    = optional_param('search', '', PARAM_CLEAN); //TODO: use PARAM_RAW, but make sure we use s() and p() properly

//the same param as 1.9 and the param we have been logging. Use this parameter.
$user1id   = optional_param(MESSAGE_USER1_PARAM, $USER->id, PARAM_INT);
//2.0 shipped using this param. Retaining it only for compatibility. It should be removed.
$user1id   = optional_param('user', $user1id, PARAM_INT);

//the same param as 1.9 and the param we have been logging. Use this parameter.
$user2id   = optional_param(MESSAGE_USER2_PARAM, 0, PARAM_INT);
//2.0 shipped using this param. Retaining it only for compatibility. It should be removed.
$user2id   = optional_param('id', $user2id, PARAM_INT);

$addcontact     = optional_param('addcontact',     0, PARAM_INT); // adding a contact
$removecontact  = optional_param('removecontact',  0, PARAM_INT); // removing a contact
$blockcontact   = optional_param('blockcontact',   0, PARAM_INT); // blocking a contact
$unblockcontact = optional_param('unblockcontact', 0, PARAM_INT); // unblocking a contact

//for search
$advancedsearch = optional_param('advanced', 0, PARAM_INT);

//if they have numerous contacts or are viewing course participants we might need to page through them
$page = optional_param('page', 0, PARAM_INT);

$url = new moodle_url('/message/index.php');

if ($user2id !== 0) {
    $url->param('id', $user2id);
}

if ($user2id !== 0) {
    //Switch view back to contacts if:
    //1) theyve searched and selected a user
    //2) they've viewed recent messages or notifications and clicked through to a user
    if ($viewing == VIEW_SEARCH || $viewing == VIEW_SEARCH || $viewing == VIEW_RECENT_NOTIFICATIONS) {
        $viewing = VIEW_CONTACTS;
    }
}
$url->param('viewing', $viewing);

$PAGE->set_url($url);

$PAGE->set_context(get_context_instance(CONTEXT_USER, $USER->id));
$PAGE->navigation->extend_for_user($USER);
$PAGE->set_pagelayout('course');

$context = get_context_instance(CONTEXT_SYSTEM);

$user1 = null;
$currentuser = true;
$showcontactactionlinks = SHOW_ACTION_LINKS_IN_CONTACT_LIST;
if ($user1id != $USER->id) {
    $user1 = $DB->get_record('user', array('id' => $user1id));
    if (!$user1) {
        print_error('invaliduserid');
    }
    $currentuser = false;//if we're looking at someone else's messages we need to lock/remove some UI elements
    $showcontactactionlinks = false;
} else {
    $user1 = $USER;
}
unset($user1id);

$user2 = null;
if (!empty($user2id)) {
    $user2 = $DB->get_record("user", array("id" => $user2id));
    if (!$user2) {
        print_error('invaliduserid');
    }
}
unset($user2id);

//the current user isnt involved in this discussion at all
if ($user1->id != $USER->id && (!empty($user2) && $user2->id != $USER->id) && !has_capability('moodle/site:readallmessages', $context)) {
    print_error('accessdenied','admin');
}

/// Process any contact maintenance requests there may be
if ($addcontact and confirm_sesskey()) {
    add_to_log(SITEID, 'message', 'add contact', 'index.php?user1='.$addcontact.'&amp;user2='.$USER->id, $addcontact);
    message_add_contact($addcontact);
    redirect($CFG->wwwroot . '/message/index.php?'.VIEW_PARAM.'=contacts&id='.$addcontact);
}
if ($removecontact and confirm_sesskey()) {
    add_to_log(SITEID, 'message', 'remove contact', 'index.php?user1='.$removecontact.'&amp;user2='.$USER->id, $removecontact);
    message_remove_contact($removecontact);
}
if ($blockcontact and confirm_sesskey()) {
    add_to_log(SITEID, 'message', 'block contact', 'index.php?user1='.$blockcontact.'&amp;user2='.$USER->id, $blockcontact);
    message_block_contact($blockcontact);
}
if ($unblockcontact and confirm_sesskey()) {
    add_to_log(SITEID, 'message', 'unblock contact', 'index.php?user1='.$unblockcontact.'&amp;user2='.$USER->id, $unblockcontact);
    message_unblock_contact($unblockcontact);
}

//was a message sent? Do NOT allow someone looking at someone else's messages to send them.
$messageerror = null;
if ($currentuser && !empty($user2) && has_capability('moodle/site:sendmessage', $context)) {

    // Check that the user is not blocking us!!
    if ($contact = $DB->get_record('message_contacts', array('userid' => $user2->id, 'contactid' => $user1->id))) {
        if ($contact->blocked and !has_capability('moodle/site:readallmessages', $context)) {
            $messageerror = get_string('userisblockingyou', 'message');
        }
    }
    $userpreferences = get_user_preferences(NULL, NULL, $user2->id);

    if (!empty($userpreferences['message_blocknoncontacts'])) {  // User is blocking non-contacts
        if (empty($contact)) {   // We are not a contact!
            $messageerror = get_string('userisblockingyounoncontact', 'message');
        }
    }

    if (empty($messageerror)) {
        $mform = new send_form();
        $defaultmessage = new stdClass;
        $defaultmessage->id = $user2->id;
        $defaultmessage->message = '';

        //Check if the current user has sent a message
        $data = $mform->get_data();
        if (!empty($data) && !empty($data->message)) {
            if (!confirm_sesskey()) {
                print_error('invalidsesskey');
            }

            $messageid = message_post_message($user1, $user2, $data->message, FORMAT_MOODLE);
            if (!empty($messageid)) {
<<<<<<< HEAD
                //including the id of the user sending the message in the logged URL so the URL works for admins
                //note message ID may be misleading as the message may potentially get a different ID when moved from message to message_read
                add_to_log(SITEID, 'message', 'write', 'index.php?user='.$user1->id.'&id='.$user2->id.'&history=1#m'.$messageid, $user1->id);
                redirect($CFG->wwwroot . '/message/index.php?usergroup='.$usergroup.'&id='.$user2->id);
=======
                redirect($CFG->wwwroot . '/message/index.php?'.VIEW_PARAM.'='.$viewing.'&id='.$user2->id);
>>>>>>> bcab42da
            }
        }
    }
}

$strmessages = get_string('messages', 'message');
if (!empty($user2)) {
    $user2fullname = fullname($user2);

    $PAGE->set_title("$strmessages: $user2fullname");
    $PAGE->set_heading("$strmessages: $user2fullname");
} else {
    $PAGE->set_title("{$SITE->shortname}: $strmessages");
    $PAGE->set_heading("{$SITE->shortname}: $strmessages");
}

//now the page contents
echo $OUTPUT->header();

echo $OUTPUT->box_start('message');

$countunread = 0; //count of unread messages from $user2
$countunreadtotal = 0; //count of unread messages from all users

//we're dealing with unread messages early so the contact list will accurately reflect what is read/unread
$viewingnewmessages = false;
if (!empty($user2)) {
    //are there any unread messages from $user2
    $countunread = message_count_unread_messages($user1, $user2);
    if ($countunread>0) {
        //mark the messages we're going to display as read
        message_mark_messages_read($user1->id, $user2->id);
         if($viewing == VIEW_UNREAD_MESSAGES) {
             $viewingnewmessages = true;
         }
    }
}
$countunreadtotal = message_count_unread_messages($user1);

if ($countunreadtotal == 0 && $viewing == VIEW_UNREAD_MESSAGES && empty($user2)) {
    //default to showing the search
    $viewing = VIEW_SEARCH;
}

$blockedusers = message_get_blocked_users($user1, $user2);
$countblocked = count($blockedusers);

list($onlinecontacts, $offlinecontacts, $strangers) = message_get_contacts($user1, $user2);

message_print_contact_selector($countunreadtotal, $viewing, $user1, $user2, $blockedusers, $onlinecontacts, $offlinecontacts, $strangers, $showcontactactionlinks, $page);

echo html_writer::start_tag('div', array('class' => 'messagearea mdl-align'));
    if (!empty($user2)) {

        echo html_writer::start_tag('div', array('class' => 'mdl-left messagehistory'));

            $visible = 'visible';
            $hidden = 'hiddenelement'; //cant just use hidden as mform adds that class to its fieldset for something else

            $recentlinkclass = $recentlabelclass = $historylinkclass = $historylabelclass = $visible;
            if ($history == MESSAGE_HISTORY_ALL) {
                $displaycount = 0;

                $recentlabelclass = $historylinkclass = $hidden;
            } else if($viewingnewmessages) {
                //if user is viewing new messages only show them the new messages
                $displaycount = $countunread;

                $recentlabelclass = $historylabelclass = $hidden;
            } else {
                //default to only showing the last few messages
                $displaycount = MESSAGE_SHORTVIEW_LIMIT;

                if ($countunread>MESSAGE_SHORTVIEW_LIMIT) {
                    $displaycount = $countunread;
                }

                $recentlinkclass = $historylabelclass = $hidden;
            }

            $messagehistorylink =  html_writer::start_tag('div', array('class' => 'mdl-align messagehistorytype'));
                $messagehistorylink .= html_writer::link($PAGE->url->out(false).'&history='.MESSAGE_HISTORY_ALL,
                    get_string('messagehistoryfull','message'),
                    array('class' => $historylinkclass));

                $messagehistorylink .=  html_writer::start_tag('span', array('class' => $historylabelclass));
                    $messagehistorylink .= get_string('messagehistoryfull','message');
                $messagehistorylink .= html_writer::end_tag('span');

                $messagehistorylink .= '&nbsp;|&nbsp;'.html_writer::link($PAGE->url->out(false).'&history='.MESSAGE_HISTORY_SHORT,
                    get_string('mostrecent','message'),
                    array('class' => $recentlinkclass));

                $messagehistorylink .=  html_writer::start_tag('span', array('class' => $recentlabelclass));
                    $messagehistorylink .= get_string('mostrecent','message');
                $messagehistorylink .= html_writer::end_tag('span');

                if ($viewingnewmessages) {
                    $messagehistorylink .=  '&nbsp;|&nbsp;'.html_writer::start_tag('span');//, array('class' => $historyclass)
                        $messagehistorylink .= get_string('unreadnewmessages','message',$displaycount);
                    $messagehistorylink .= html_writer::end_tag('span');
                }

            $messagehistorylink .= html_writer::end_tag('div');

            message_print_message_history($user1, $user2, $search, $displaycount, $messagehistorylink, $viewingnewmessages);
        echo html_writer::end_tag('div');

        //send message form
        if ($currentuser && has_capability('moodle/site:sendmessage', $context)) {
            echo html_writer::start_tag('div', array('class' => 'mdl-align messagesend'));
                if (!empty($messageerror)) {
                    echo $OUTPUT->heading($messageerror, 3);
                } else {
                    $mform = new send_form();
                    $defaultmessage = new stdClass;
                    $defaultmessage->id = $user2->id;
                    $defaultmessage->message = '';
                    //$defaultmessage->messageformat = FORMAT_MOODLE;
                    $mform->set_data($defaultmessage);
                    $mform->display();
                }
            echo html_writer::end_tag('div');
        }
    } else if ($viewing == VIEW_SEARCH) {
        message_print_search($advancedsearch, $user1);
    } else if ($viewing == VIEW_RECENT_CONVERSATIONS) {
        message_print_recent_conversations($user1);
    } else if ($viewing == VIEW_RECENT_NOTIFICATIONS) {
        message_print_recent_notifications($user1);
    }
echo html_writer::end_tag('div');

echo $OUTPUT->box_end();

echo $OUTPUT->footer();

<|MERGE_RESOLUTION|>--- conflicted
+++ resolved
@@ -170,14 +170,10 @@
 
             $messageid = message_post_message($user1, $user2, $data->message, FORMAT_MOODLE);
             if (!empty($messageid)) {
-<<<<<<< HEAD
                 //including the id of the user sending the message in the logged URL so the URL works for admins
                 //note message ID may be misleading as the message may potentially get a different ID when moved from message to message_read
                 add_to_log(SITEID, 'message', 'write', 'index.php?user='.$user1->id.'&id='.$user2->id.'&history=1#m'.$messageid, $user1->id);
-                redirect($CFG->wwwroot . '/message/index.php?usergroup='.$usergroup.'&id='.$user2->id);
-=======
                 redirect($CFG->wwwroot . '/message/index.php?'.VIEW_PARAM.'='.$viewing.'&id='.$user2->id);
->>>>>>> bcab42da
             }
         }
     }
