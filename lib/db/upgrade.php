<?php

// This file is part of Moodle - http://moodle.org/
//
// Moodle is free software: you can redistribute it and/or modify
// it under the terms of the GNU General Public License as published by
// the Free Software Foundation, either version 3 of the License, or
// (at your option) any later version.
//
// Moodle is distributed in the hope that it will be useful,
// but WITHOUT ANY WARRANTY; without even the implied warranty of
// MERCHANTABILITY or FITNESS FOR A PARTICULAR PURPOSE.  See the
// GNU General Public License for more details.
//
// You should have received a copy of the GNU General Public License
// along with Moodle.  If not, see <http://www.gnu.org/licenses/>.

/**
 * This file keeps track of upgrades to Moodle.
 *
 * Sometimes, changes between versions involve
 * alterations to database structures and other
 * major things that may break installations.
 *
 * The upgrade function in this file will attempt
 * to perform all the necessary actions to upgrade
 * your older installation to the current version.
 *
 * If there's something it cannot do itself, it
 * will tell you what you need to do.
 *
 * The commands in here will all be database-neutral,
 * using the methods of database_manager class
 *
 * Please do not forget to use upgrade_set_timeout()
 * before any action that may take longer time to finish.
 *
 * @package    core
 * @subpackage admin
 * @copyright  2006 onwards Martin Dougiamas  http://dougiamas.com
 * @license    http://www.gnu.org/copyleft/gpl.html GNU GPL v3 or later
 */

defined('MOODLE_INTERNAL') || die();

/**
 *
 * @global stdClass $CFG
 * @global stdClass $USER
 * @global moodle_database $DB
 * @global core_renderer $OUTPUT
 * @param int $oldversion
 * @return bool always true
 */
function xmldb_main_upgrade($oldversion) {
    global $CFG, $USER, $DB, $OUTPUT;

    require_once($CFG->libdir.'/db/upgradelib.php'); // Core Upgrade-related functions

    $dbman = $DB->get_manager(); // loads ddl manager and xmldb classes

    ////////////////////////////////////////
    ///upgrade supported only from 1.9.x ///
    ////////////////////////////////////////

    if ($oldversion < 2008030600) {
        //NOTE: this table was added much later later in dev cycle, but we need it here, upgrades from pre PR1 not supported

    /// Define table upgrade_log to be created
        $table = new xmldb_table('upgrade_log');

    /// Adding fields to table upgrade_log
        $table->add_field('id', XMLDB_TYPE_INTEGER, '10', XMLDB_UNSIGNED, XMLDB_NOTNULL, XMLDB_SEQUENCE, null);
        $table->add_field('type', XMLDB_TYPE_INTEGER, '10', null, XMLDB_NOTNULL, null, null);
        $table->add_field('plugin', XMLDB_TYPE_CHAR, '100', null, null, null, null);
        $table->add_field('version', XMLDB_TYPE_CHAR, '100', null, null, null, null);
        $table->add_field('targetversion', XMLDB_TYPE_CHAR, '100', null, null, null, null);
        $table->add_field('info', XMLDB_TYPE_CHAR, '255', null, XMLDB_NOTNULL, null, null);
        $table->add_field('details', XMLDB_TYPE_TEXT, 'small', null, null, null, null);
        $table->add_field('backtrace', XMLDB_TYPE_TEXT, 'small', null, null, null, null);
        $table->add_field('userid', XMLDB_TYPE_INTEGER, '10', XMLDB_UNSIGNED, XMLDB_NOTNULL, null, null);
        $table->add_field('timemodified', XMLDB_TYPE_INTEGER, '10', XMLDB_UNSIGNED, XMLDB_NOTNULL, null, null);

    /// Adding keys to table upgrade_log
        $table->add_key('primary', XMLDB_KEY_PRIMARY, array('id'));
        $table->add_key('userid', XMLDB_KEY_FOREIGN, array('userid'), 'user', array('id'));

    /// Adding indexes to table upgrade_log
        $table->add_index('timemodified', XMLDB_INDEX_NOTUNIQUE, array('timemodified'));
        $table->add_index('type-timemodified', XMLDB_INDEX_NOTUNIQUE, array('type', 'timemodified'));

    /// Create table for upgrade_log
        $dbman->create_table($table);

    /// Main savepoint reached
        upgrade_main_savepoint(true, 2008030600);
    }

    if ($oldversion < 2008030601) {
        //NOTE: this table was added much later later in dev cycle, but we need it here, upgrades from pre PR1 not supported

    /// Define table log_queries to be created
        $table = new xmldb_table('log_queries');

    /// Adding fields to table log_queries
        $table->add_field('id', XMLDB_TYPE_INTEGER, '10', XMLDB_UNSIGNED, XMLDB_NOTNULL, XMLDB_SEQUENCE, null);
        $table->add_field('qtype', XMLDB_TYPE_INTEGER, '5', XMLDB_UNSIGNED, XMLDB_NOTNULL, null, null);
        $table->add_field('sqltext', XMLDB_TYPE_TEXT, 'medium', null, XMLDB_NOTNULL, null, null);
        $table->add_field('sqlparams', XMLDB_TYPE_TEXT, 'big', null, null, null, null);
        $table->add_field('error', XMLDB_TYPE_INTEGER, '5', XMLDB_UNSIGNED, XMLDB_NOTNULL, null, '0');
        $table->add_field('info', XMLDB_TYPE_TEXT, 'small', null, null, null, null);
        $table->add_field('backtrace', XMLDB_TYPE_TEXT, 'small', null, null, null, null);
        $table->add_field('exectime', XMLDB_TYPE_NUMBER, '10, 5', null, XMLDB_NOTNULL, null, null);
        $table->add_field('timelogged', XMLDB_TYPE_INTEGER, '10', XMLDB_UNSIGNED, XMLDB_NOTNULL, null, null);

    /// Adding keys to table log_queries
        $table->add_key('primary', XMLDB_KEY_PRIMARY, array('id'));

    /// Conditionally launch create table for log_queries
        $dbman->create_table($table);

    /// Main savepoint reached
        upgrade_main_savepoint(true, 2008030601);
    }

    if ($oldversion < 2008030602) {
        @unlink($CFG->cachedir.'/languages');

        if (file_exists("$CFG->dataroot/lang")) {
            // rename old lang directory so that the new and old langs do not mix
            if (rename("$CFG->dataroot/lang", "$CFG->dataroot/oldlang")) {
                $oldlang = "$CFG->dataroot/oldlang";
            } else {
                $oldlang = "$CFG->dataroot/lang";
            }
        } else {
            $oldlang = '';
        }
        // TODO: fetch previously installed languages ("*_utf8") found in $oldlang from moodle.org
        upgrade_set_timeout(60*20); // this may take a while


        // TODO: add some info file to $oldlang describing what to do with "$oldlang/*_utf8_local" dirs


        // Main savepoint reached
        upgrade_main_savepoint(true, 2008030602);
    }

    if ($oldversion < 2008030700) {
        upgrade_set_timeout(60*20); // this may take a while

    /// Define index contextid-lowerboundary (not unique) to be dropped form grade_letters
        $table = new xmldb_table('grade_letters');
        $index = new xmldb_index('contextid-lowerboundary', XMLDB_INDEX_NOTUNIQUE, array('contextid', 'lowerboundary'));

    /// Launch drop index contextid-lowerboundary
        if ($dbman->index_exists($table, $index)) {
            $dbman->drop_index($table, $index);
        }

    /// Define index contextid-lowerboundary-letter (unique) to be added to grade_letters
        $table = new xmldb_table('grade_letters');
        $index = new xmldb_index('contextid-lowerboundary-letter', XMLDB_INDEX_UNIQUE, array('contextid', 'lowerboundary', 'letter'));

    /// Launch add index contextid-lowerboundary-letter
        $dbman->add_index($table, $index);

    /// Main savepoint reached
        upgrade_main_savepoint(true, 2008030700);
    }

    if ($oldversion < 2008050100) {
        // Update courses that used weekscss to weeks
        $DB->set_field('course', 'format', 'weeks', array('format' => 'weekscss'));
        upgrade_main_savepoint(true, 2008050100);
    }

    if ($oldversion < 2008050200) {
        // remove unused config options
        unset_config('statsrolesupgraded');
        upgrade_main_savepoint(true, 2008050200);
    }

    if ($oldversion < 2008050700) {
        upgrade_set_timeout(60*20); // this may take a while

    /// Fix minor problem caused by MDL-5482.
        require_once($CFG->dirroot . '/question/upgrade.php');
        question_fix_random_question_parents();
        upgrade_main_savepoint(true, 2008050700);
    }

    if ($oldversion < 2008051201) {
        echo $OUTPUT->notification('Increasing size of user idnumber field, this may take a while...', 'notifysuccess');
        upgrade_set_timeout(60*20); // this may take a while

    /// Under MySQL and Postgres... detect old NULL contents and change them by correct empty string. MDL-14859
        $dbfamily = $DB->get_dbfamily();
        if ($dbfamily === 'mysql' || $dbfamily === 'postgres') {
            $DB->execute("UPDATE {user} SET idnumber = '' WHERE idnumber IS NULL");
        }

    /// Define index idnumber (not unique) to be dropped form user
        $table = new xmldb_table('user');
        $index = new xmldb_index('idnumber', XMLDB_INDEX_NOTUNIQUE, array('idnumber'));

    /// Launch drop index idnumber
        if ($dbman->index_exists($table, $index)) {
            $dbman->drop_index($table, $index);
        }

    /// Changing precision of field idnumber on table user to (255)
        $table = new xmldb_table('user');
        $field = new xmldb_field('idnumber', XMLDB_TYPE_CHAR, '255', null, XMLDB_NOTNULL, null, null, 'password');

    /// Launch change of precision for field idnumber
        $dbman->change_field_precision($table, $field);

    /// Launch add index idnumber again
        $index = new xmldb_index('idnumber', XMLDB_INDEX_NOTUNIQUE, array('idnumber'));
        $dbman->add_index($table, $index);

    /// Main savepoint reached
        upgrade_main_savepoint(true, 2008051201);
    }

    if ($oldversion < 2008051203) {
        $table = new xmldb_table('mnet_enrol_course');
        $field = new xmldb_field('sortorder', XMLDB_TYPE_INTEGER, '10', XMLDB_UNSIGNED, XMLDB_NOTNULL, null, 0);
        $dbman->change_field_precision($table, $field);
        upgrade_main_savepoint(true, 2008051203);
    }

    if ($oldversion < 2008063001) {
        upgrade_set_timeout(60*20); // this may take a while

        // table to be modified
        $table = new xmldb_table('tag_instance');
        // add field
        $field = new xmldb_field('tiuserid');
        if (!$dbman->field_exists($table, $field)) {
            $field->set_attributes(XMLDB_TYPE_INTEGER, '10', XMLDB_UNSIGNED, XMLDB_NOTNULL, null, 0, 'itemid');
            $dbman->add_field($table, $field);
        }
        // modify index
        $index = new xmldb_index('itemtype-itemid-tagid');
        $index->set_attributes(XMLDB_INDEX_UNIQUE, array('itemtype', 'itemid', 'tagid'));
        if ($dbman->index_exists($table, $index)) {
            $dbman->drop_index($table, $index);
        }
        $index = new xmldb_index('itemtype-itemid-tagid-tiuserid');
        $index->set_attributes(XMLDB_INDEX_UNIQUE, array('itemtype', 'itemid', 'tagid', 'tiuserid'));
        if (!$dbman->index_exists($table, $index)) {
            $dbman->add_index($table, $index);
        }

        /// Main savepoint reached
        upgrade_main_savepoint(true, 2008063001);
    }

    if ($oldversion < 2008070300) {
        $DB->delete_records_select('role_names', $DB->sql_isempty('role_names', 'name', false, false));
        upgrade_main_savepoint(true, 2008070300);
    }

    if ($oldversion < 2008070701) {

    /// Define table portfolio_instance to be created
        $table = new xmldb_table('portfolio_instance');

    /// Adding fields to table portfolio_instance
        $table->add_field('id', XMLDB_TYPE_INTEGER, '10', XMLDB_UNSIGNED, XMLDB_NOTNULL, XMLDB_SEQUENCE, null);
        $table->add_field('plugin', XMLDB_TYPE_CHAR, '50', null, XMLDB_NOTNULL, null, null);
        $table->add_field('name', XMLDB_TYPE_CHAR, '255', null, XMLDB_NOTNULL, null, null);
        $table->add_field('visible', XMLDB_TYPE_INTEGER, '1', XMLDB_UNSIGNED, XMLDB_NOTNULL, null, '1');

    /// Adding keys to table portfolio_instance
        $table->add_key('primary', XMLDB_KEY_PRIMARY, array('id'));

    /// Conditionally launch create table for portfolio_instance
        if (!$dbman->table_exists($table)) {
            $dbman->create_table($table);
        }
  /// Define table portfolio_instance_config to be created
        $table = new xmldb_table('portfolio_instance_config');

    /// Adding fields to table portfolio_instance_config
        $table->add_field('id', XMLDB_TYPE_INTEGER, '10', XMLDB_UNSIGNED, XMLDB_NOTNULL, XMLDB_SEQUENCE, null);
        $table->add_field('instance', XMLDB_TYPE_INTEGER, '10', XMLDB_UNSIGNED, XMLDB_NOTNULL, null, null);
        $table->add_field('name', XMLDB_TYPE_CHAR, '255', null, XMLDB_NOTNULL, null, null);
        $table->add_field('value', XMLDB_TYPE_TEXT, 'big', null, null, null, null);

    /// Adding keys to table portfolio_instance_config
        $table->add_key('primary', XMLDB_KEY_PRIMARY, array('id'));
        $table->add_key('instance', XMLDB_KEY_FOREIGN, array('instance'), 'portfolio_instance', array('id'));

    /// Adding indexes to table portfolio_instance_config
        $table->add_index('name', XMLDB_INDEX_NOTUNIQUE, array('name'));

    /// Conditionally launch create table for portfolio_instance_config
        if (!$dbman->table_exists($table)) {
            $dbman->create_table($table);
        }

   /// Define table portfolio_instance_user to be created
        $table = new xmldb_table('portfolio_instance_user');

    /// Adding fields to table portfolio_instance_user
        $table->add_field('id', XMLDB_TYPE_INTEGER, '10', XMLDB_UNSIGNED, XMLDB_NOTNULL, XMLDB_SEQUENCE, null, null);
        $table->add_field('instance', XMLDB_TYPE_INTEGER, '10', XMLDB_UNSIGNED, XMLDB_NOTNULL, null, null);
        $table->add_field('userid', XMLDB_TYPE_INTEGER, '10', XMLDB_UNSIGNED, XMLDB_NOTNULL, null, null);
        $table->add_field('name', XMLDB_TYPE_CHAR, '255', null, XMLDB_NOTNULL, null, null);
        $table->add_field('value', XMLDB_TYPE_TEXT, 'big', null, null, null, null);

    /// Adding keys to table portfolio_instance_user
        $table->add_key('primary', XMLDB_KEY_PRIMARY, array('id'));
        $table->add_key('instancefk', XMLDB_KEY_FOREIGN, array('instance'), 'portfolio_instance', array('id'));
        $table->add_key('userfk', XMLDB_KEY_FOREIGN, array('userid'), 'user', array('id'));

    /// Conditionally launch create table for portfolio_instance_user
        if (!$dbman->table_exists($table)) {
            $dbman->create_table($table);
        }

    /// Main savepoint reached
        upgrade_main_savepoint(true, 2008070701);
    }

    if ($oldversion < 2008072400) {
    /// Create the database tables for message_processors
        $table = new xmldb_table('message_processors');
        $table->add_field('id', XMLDB_TYPE_INTEGER, '10', null, XMLDB_NOTNULL, XMLDB_SEQUENCE, null);
        $table->add_field('name', XMLDB_TYPE_CHAR, '166', null, XMLDB_NOTNULL, null, null);
        $table->add_key('primary', XMLDB_KEY_PRIMARY, array('id'));
        $dbman->create_table($table);

    /// delete old and create new fields
        $table = new xmldb_table('message');
        $field = new xmldb_field('messagetype');
        $dbman->drop_field($table, $field);

    /// fields to rename
        $field = new xmldb_field('message');
        $field->set_attributes(XMLDB_TYPE_TEXT, 'small', null, null, null, null, null);
        $dbman->rename_field($table, $field, 'fullmessage');
        $field = new xmldb_field('format');
        $field->set_attributes(XMLDB_TYPE_INTEGER, '4', XMLDB_UNSIGNED, null, null, '0', null);
        $dbman->rename_field($table, $field, 'fullmessageformat');

    /// new message fields
        $field = new xmldb_field('subject');
        $field->set_attributes(XMLDB_TYPE_TEXT, 'small', null, null, null, null, null);
        $dbman->add_field($table, $field);
        $field = new xmldb_field('fullmessagehtml');
        $field->set_attributes(XMLDB_TYPE_TEXT, 'medium', null, null, null, null, null);
        $dbman->add_field($table, $field);
        $field = new xmldb_field('smallmessage');
        $field->set_attributes(XMLDB_TYPE_TEXT, 'small', null, null, null, null, null);
        $dbman->add_field($table, $field);


        $table = new xmldb_table('message_read');
        $field = new xmldb_field('messagetype');
        $dbman->drop_field($table, $field);
        $field = new xmldb_field('mailed');
        $dbman->drop_field($table, $field);

    /// fields to rename
        $field = new xmldb_field('message');
        $field->set_attributes(XMLDB_TYPE_TEXT, 'small', null, null, null, null, null);
        $dbman->rename_field($table, $field, 'fullmessage');
        $field = new xmldb_field('format');
        $field->set_attributes(XMLDB_TYPE_INTEGER, '4', XMLDB_UNSIGNED, null, null, '0', null);
        $dbman->rename_field($table, $field, 'fullmessageformat');


    /// new message fields
        $field = new xmldb_field('subject');
        $field->set_attributes(XMLDB_TYPE_TEXT, 'small', null, null, null, null, null);
        $dbman->add_field($table, $field);
        $field = new xmldb_field('fullmessagehtml');
        $field->set_attributes(XMLDB_TYPE_TEXT, 'medium', null, null, null, null, null);
        $dbman->add_field($table, $field);
        $field = new xmldb_field('smallmessage');
        $field->set_attributes(XMLDB_TYPE_TEXT, 'small', null, null, null, null, null);
        $dbman->add_field($table, $field);

    /// new table
        $table = new xmldb_table('message_working');
        $table->add_field('id', XMLDB_TYPE_INTEGER, '10', null, XMLDB_NOTNULL, XMLDB_SEQUENCE, null);
        $table->add_field('unreadmessageid', XMLDB_TYPE_INTEGER, '10', XMLDB_UNSIGNED, XMLDB_NOTNULL, null, null);
        $table->add_field('processorid', XMLDB_TYPE_INTEGER, '10', XMLDB_UNSIGNED, XMLDB_NOTNULL, null, null);
        $table->add_key('primary', XMLDB_KEY_PRIMARY, array('id'));
        $dbman->create_table($table);


        upgrade_main_savepoint(true, 2008072400);
    }

    if ($oldversion < 2008072800) {

    /// Define field enablecompletion to be added to course
        $table = new xmldb_table('course');
        $field = new xmldb_field('enablecompletion');
        $field->set_attributes(XMLDB_TYPE_INTEGER, '1', XMLDB_UNSIGNED, XMLDB_NOTNULL, null, '0', 'defaultrole');

    /// Launch add field enablecompletion
        if (!$dbman->field_exists($table,$field)) {
            $dbman->add_field($table, $field);
        }

    /// Define field completion to be added to course_modules
        $table = new xmldb_table('course_modules');
        $field = new xmldb_field('completion');
        $field->set_attributes(XMLDB_TYPE_INTEGER, '1', XMLDB_UNSIGNED, XMLDB_NOTNULL, null, '0', 'groupmembersonly');

    /// Launch add field completion
        if (!$dbman->field_exists($table,$field)) {
            $dbman->add_field($table, $field);
        }

    /// Define field completiongradeitemnumber to be added to course_modules
        $field = new xmldb_field('completiongradeitemnumber');
        $field->set_attributes(XMLDB_TYPE_INTEGER, '10', XMLDB_UNSIGNED, null, null, null, 'completion');

    /// Launch add field completiongradeitemnumber
        if (!$dbman->field_exists($table,$field)) {
            $dbman->add_field($table, $field);
        }

    /// Define field completionview to be added to course_modules
        $field = new xmldb_field('completionview');
        $field->set_attributes(XMLDB_TYPE_INTEGER, '1', XMLDB_UNSIGNED, XMLDB_NOTNULL, null, '0', 'completiongradeitemnumber');

    /// Launch add field completionview
        if (!$dbman->field_exists($table,$field)) {
            $dbman->add_field($table, $field);
        }

    /// Define field completionexpected to be added to course_modules
        $field = new xmldb_field('completionexpected');
        $field->set_attributes(XMLDB_TYPE_INTEGER, '10', XMLDB_UNSIGNED, XMLDB_NOTNULL, null, '0', 'completionview');

    /// Launch add field completionexpected
        if (!$dbman->field_exists($table,$field)) {
            $dbman->add_field($table, $field);
        }

   /// Define table course_modules_completion to be created
        $table = new xmldb_table('course_modules_completion');
        if (!$dbman->table_exists($table)) {

        /// Adding fields to table course_modules_completion
            $table->add_field('id', XMLDB_TYPE_INTEGER, '10', XMLDB_UNSIGNED, XMLDB_NOTNULL, XMLDB_SEQUENCE, null);
            $table->add_field('coursemoduleid', XMLDB_TYPE_INTEGER, '10', XMLDB_UNSIGNED, XMLDB_NOTNULL, null, null);
            $table->add_field('userid', XMLDB_TYPE_INTEGER, '10', XMLDB_UNSIGNED, XMLDB_NOTNULL, null, null);
            $table->add_field('completionstate', XMLDB_TYPE_INTEGER, '1', XMLDB_UNSIGNED, XMLDB_NOTNULL, null, null);
            $table->add_field('viewed', XMLDB_TYPE_INTEGER, '1', XMLDB_UNSIGNED, null, null, null);
            $table->add_field('timemodified', XMLDB_TYPE_INTEGER, '10', XMLDB_UNSIGNED, XMLDB_NOTNULL, null, null);

        /// Adding keys to table course_modules_completion
            $table->add_key('primary', XMLDB_KEY_PRIMARY, array('id'));

        /// Adding indexes to table course_modules_completion
            $table->add_index('coursemoduleid', XMLDB_INDEX_NOTUNIQUE, array('coursemoduleid'));
            $table->add_index('userid', XMLDB_INDEX_NOTUNIQUE, array('userid'));

        /// Launch create table for course_modules_completion
            $dbman->create_table($table);
        }

        /// Main savepoint reached
        upgrade_main_savepoint(true, 2008072800);
    }

    if ($oldversion < 2008073000) {

    /// Define table portfolio_log to be created
        $table = new xmldb_table('portfolio_log');

    /// Adding fields to table portfolio_log
        $table->add_field('id', XMLDB_TYPE_INTEGER, '10', XMLDB_UNSIGNED, XMLDB_NOTNULL, XMLDB_SEQUENCE, null);
        $table->add_field('userid', XMLDB_TYPE_INTEGER, '10', XMLDB_UNSIGNED, XMLDB_NOTNULL, null, null);
        $table->add_field('time', XMLDB_TYPE_INTEGER, '10', XMLDB_UNSIGNED, XMLDB_NOTNULL, null, null);
        $table->add_field('portfolio', XMLDB_TYPE_INTEGER, '10', XMLDB_UNSIGNED, XMLDB_NOTNULL, null, null);
        $table->add_field('caller_class', XMLDB_TYPE_CHAR, '150', null, XMLDB_NOTNULL, null, null);
        $table->add_field('caller_file', XMLDB_TYPE_CHAR, '255', null, XMLDB_NOTNULL, null, null);
        $table->add_field('caller_sha1', XMLDB_TYPE_CHAR, '255', null, XMLDB_NOTNULL, null, null);
        $table->add_field('tempdataid', XMLDB_TYPE_INTEGER, '10', null, XMLDB_NOTNULL, null, '0');
        $table->add_field('returnurl', XMLDB_TYPE_CHAR, '255', null, XMLDB_NOTNULL, null, null);
        $table->add_field('continueurl', XMLDB_TYPE_CHAR, '255', null, XMLDB_NOTNULL, null, null);

    /// Adding keys to table portfolio_log
        $table->add_key('primary', XMLDB_KEY_PRIMARY, array('id'));
        $table->add_key('userfk', XMLDB_KEY_FOREIGN, array('userid'), 'user', array('id'));
        $table->add_key('portfoliofk', XMLDB_KEY_FOREIGN, array('portfolio'), 'portfolio_instance', array('id'));

    /// Conditionally launch create table for portfolio_log
        if (!$dbman->table_exists($table)) {
            $dbman->create_table($table);
        }

    /// Main savepoint reached
        upgrade_main_savepoint(true, 2008073000);
    }

    if ($oldversion < 2008073104) {
    /// Drop old table that might exist for some people
        $table = new xmldb_table('message_providers');
        if ($dbman->table_exists($table)) {
            $dbman->drop_table($table);
        }

    /// Define table message_providers to be created
        $table = new xmldb_table('message_providers');

    /// Adding fields to table message_providers
        $table->add_field('id', XMLDB_TYPE_INTEGER, '10', null, XMLDB_NOTNULL, XMLDB_SEQUENCE, null);
        $table->add_field('name', XMLDB_TYPE_CHAR, '100', null, XMLDB_NOTNULL, null, null);
        $table->add_field('component', XMLDB_TYPE_CHAR, '200', null, XMLDB_NOTNULL, null, null);
        $table->add_field('capability', XMLDB_TYPE_CHAR, '255', null, null, null, null);

    /// Adding keys to table message_providers
        $table->add_key('primary', XMLDB_KEY_PRIMARY, array('id'));

    /// Adding indexes to table message_providers
        $table->add_index('componentname', XMLDB_INDEX_UNIQUE, array('component', 'name'));

    /// Create table for message_providers
        $dbman->create_table($table);

        upgrade_main_savepoint(true, 2008073104);
    }

    if ($oldversion < 2008073111) {
    /// Define table files to be created
        $table = new xmldb_table('files');

    /// Adding fields to table files
        $table->add_field('id', XMLDB_TYPE_INTEGER, '10', XMLDB_UNSIGNED, XMLDB_NOTNULL, XMLDB_SEQUENCE, null);
        $table->add_field('contenthash', XMLDB_TYPE_CHAR, '40', null, XMLDB_NOTNULL, null, null);
        $table->add_field('pathnamehash', XMLDB_TYPE_CHAR, '40', null, XMLDB_NOTNULL, null, null);
        $table->add_field('contextid', XMLDB_TYPE_INTEGER, '10', XMLDB_UNSIGNED, XMLDB_NOTNULL, null, null);
        $table->add_field('component', XMLDB_TYPE_CHAR, '100', null, XMLDB_NOTNULL, null, null);
        $table->add_field('filearea', XMLDB_TYPE_CHAR, '50', null, XMLDB_NOTNULL, null, null);
        $table->add_field('itemid', XMLDB_TYPE_INTEGER, '10', XMLDB_UNSIGNED, XMLDB_NOTNULL, null, null);
        $table->add_field('filepath', XMLDB_TYPE_CHAR, '255', null, XMLDB_NOTNULL, null, null);
        $table->add_field('filename', XMLDB_TYPE_CHAR, '255', null, XMLDB_NOTNULL, null, null);
        $table->add_field('userid', XMLDB_TYPE_INTEGER, '10', XMLDB_UNSIGNED, null, null, null);
        $table->add_field('filesize', XMLDB_TYPE_INTEGER, '10', XMLDB_UNSIGNED, XMLDB_NOTNULL, null, null);
        $table->add_field('mimetype', XMLDB_TYPE_CHAR, '100', null, null, null, null);
        $table->add_field('status', XMLDB_TYPE_INTEGER, '10', XMLDB_UNSIGNED, XMLDB_NOTNULL, null, '0');
        $table->add_field('source', XMLDB_TYPE_TEXT, 'small', null, null, null, null);
        $table->add_field('author', XMLDB_TYPE_CHAR, '255', null, null, null, null);
        $table->add_field('license', XMLDB_TYPE_CHAR, '255', null, null, null, null);
        $table->add_field('timecreated', XMLDB_TYPE_INTEGER, '10', XMLDB_UNSIGNED, XMLDB_NOTNULL, null, null);
        $table->add_field('timemodified', XMLDB_TYPE_INTEGER, '10', XMLDB_UNSIGNED, XMLDB_NOTNULL, null, null);

    /// Adding keys to table files
        $table->add_key('primary', XMLDB_KEY_PRIMARY, array('id'));
        $table->add_key('contextid', XMLDB_KEY_FOREIGN, array('contextid'), 'context', array('id'));
        $table->add_key('userid', XMLDB_KEY_FOREIGN, array('userid'), 'user', array('id'));

    /// Adding indexes to table files
        $table->add_index('component-filearea-contextid-itemid', XMLDB_INDEX_NOTUNIQUE, array('component', 'filearea', 'contextid', 'itemid'));
        $table->add_index('contenthash', XMLDB_INDEX_NOTUNIQUE, array('contenthash'));
        $table->add_index('pathnamehash', XMLDB_INDEX_UNIQUE, array('pathnamehash'));

    /// Conditionally launch create table for files
        $dbman->create_table($table);

    /// Main savepoint reached
        upgrade_main_savepoint(true, 2008073111);
    }

    if ($oldversion < 2008073112) {
        // Define field legacyfiles to be added to course
        $table = new xmldb_table('course');
        $field = new xmldb_field('legacyfiles', XMLDB_TYPE_INTEGER, '4', XMLDB_UNSIGNED, XMLDB_NOTNULL, null, '0', 'maxbytes');

        // Launch add field legacyfiles
        $dbman->add_field($table, $field);
        // enable legacy files in all courses
        $DB->execute("UPDATE {course} SET legacyfiles = 2");

        // Main savepoint reached
        upgrade_main_savepoint(true, 2008073112);
    }

    if ($oldversion < 2008073113) {
    /// move all course, backup and other files to new filepool based storage
        upgrade_migrate_files_courses();
    /// Main savepoint reached
        upgrade_main_savepoint(true, 2008073113);
    }

    if ($oldversion < 2008073114) {
    /// move all course, backup and other files to new filepool based storage
        upgrade_migrate_files_blog();
    /// Main savepoint reached
        upgrade_main_savepoint(true, 2008073114);
    }

    if ($oldversion < 2008080400) {
        // Add field ssl_jump_url to mnet application, and populate existing default applications
        $table = new xmldb_table('mnet_application');
        $field = new xmldb_field('sso_jump_url');
        if (!$dbman->field_exists($table, $field)) {
            $field->set_attributes(XMLDB_TYPE_CHAR, '255', null, XMLDB_NOTNULL, null, null);
            $dbman->add_field($table, $field);
            $DB->set_field('mnet_application', 'sso_jump_url', '/auth/mnet/jump.php', array('name' => 'moodle'));
            $DB->set_field('mnet_application', 'sso_jump_url', '/auth/xmlrpc/jump.php', array('name' => 'mahara'));
        }

        /// Main savepoint reached
        upgrade_main_savepoint(true, 2008080400);
    }

    if ($oldversion < 2008080500) {

    /// Define table portfolio_tempdata to be created
        $table = new xmldb_table('portfolio_tempdata');

    /// Adding fields to table portfolio_tempdata
        $table->add_field('id', XMLDB_TYPE_INTEGER, '10', XMLDB_UNSIGNED, XMLDB_NOTNULL, XMLDB_SEQUENCE, null);
        $table->add_field('data', XMLDB_TYPE_TEXT, 'big', null, null, null, null);
        $table->add_field('expirytime', XMLDB_TYPE_INTEGER, '10', XMLDB_UNSIGNED, XMLDB_NOTNULL, null, null);
        $table->add_field('userid', XMLDB_TYPE_INTEGER, '10', XMLDB_UNSIGNED, XMLDB_NOTNULL, null, null);
        $table->add_field('instance', XMLDB_TYPE_INTEGER, '10', null, null, null, '0');

    /// Adding keys to table portfolio_tempdata
        $table->add_key('primary', XMLDB_KEY_PRIMARY, array('id'));
        $table->add_key('userfk', XMLDB_KEY_FOREIGN, array('userid'), 'user', array('id'));
        $table->add_key('instance', XMLDB_KEY_FOREIGN, array('instance'), 'portfolio_instance', array('id'));

    /// Conditionally launch create table for portfolio_tempdata
        if (!$dbman->table_exists($table)) {
            $dbman->create_table($table);
        }

    /// Main savepoint reached
        upgrade_main_savepoint(true, 2008080500);
    }

    if ($oldversion < 2008081500) {
    /// Changing the type of all the columns that the question bank uses to store grades to be NUMBER(12, 7).
        $table = new xmldb_table('question');
        $field = new xmldb_field('defaultgrade', XMLDB_TYPE_NUMBER, '12, 7', XMLDB_UNSIGNED, XMLDB_NOTNULL, null, '1.0000000', 'generalfeedback');
        $dbman->change_field_type($table, $field);
        upgrade_main_savepoint(true, 2008081500);
    }

    if ($oldversion < 2008081501) {
        $table = new xmldb_table('question');
        $field = new xmldb_field('penalty', XMLDB_TYPE_NUMBER, '12, 7', null, XMLDB_NOTNULL, null, '0.1000000', 'defaultgrade');
        $dbman->change_field_type($table, $field);
        upgrade_main_savepoint(true, 2008081501);
    }

    if ($oldversion < 2008081502) {
        $table = new xmldb_table('question_answers');
        $field = new xmldb_field('fraction', XMLDB_TYPE_NUMBER, '12, 7', null, XMLDB_NOTNULL, null, '0', 'answer');
        $dbman->change_field_type($table, $field);
        upgrade_main_savepoint(true, 2008081502);
    }

    if ($oldversion < 2008081503) {
        $table = new xmldb_table('question_sessions');
        $field = new xmldb_field('sumpenalty', XMLDB_TYPE_NUMBER, '12, 7', null, XMLDB_NOTNULL, null, '0', 'newgraded');
        $dbman->change_field_type($table, $field);
        upgrade_main_savepoint(true, 2008081503);
    }

    if ($oldversion < 2008081504) {
        $table = new xmldb_table('question_states');
        $field = new xmldb_field('grade', XMLDB_TYPE_NUMBER, '12, 7', null, XMLDB_NOTNULL, null, '0', 'event');
        $dbman->change_field_type($table, $field);
        upgrade_main_savepoint(true, 2008081504);
    }

    if ($oldversion < 2008081505) {
        $table = new xmldb_table('question_states');
        $field = new xmldb_field('raw_grade', XMLDB_TYPE_NUMBER, '12, 7', null, XMLDB_NOTNULL, null, '0', 'grade');
        $dbman->change_field_type($table, $field);
        upgrade_main_savepoint(true, 2008081505);
    }

    if ($oldversion < 2008081506) {
        $table = new xmldb_table('question_states');
        $field = new xmldb_field('penalty', XMLDB_TYPE_NUMBER, '12, 7', null, XMLDB_NOTNULL, null, '0', 'raw_grade');
        $dbman->change_field_type($table, $field);
        upgrade_main_savepoint(true, 2008081506);
    }

    if ($oldversion < 2008081600) {

    /// all 1.9 sites and fresh installs must already be unicode, not needed anymore
        unset_config('unicodedb');

    /// Main savepoint reached
        upgrade_main_savepoint(true, 2008081600);
    }

    if ($oldversion < 2008082602) {

    /// Define table repository to be dropped
        $table = new xmldb_table('repository');

    /// Conditionally launch drop table for repository
        if ($dbman->table_exists($table)) {
            $dbman->drop_table($table);
        }

    /// Define table repository to be created
        $table = new xmldb_table('repository');

    /// Adding fields to table repository
        $table->add_field('id', XMLDB_TYPE_INTEGER, '10', XMLDB_UNSIGNED, XMLDB_NOTNULL, XMLDB_SEQUENCE, null);
        $table->add_field('type', XMLDB_TYPE_CHAR, '255', null, XMLDB_NOTNULL, null, null);
        $table->add_field('visible', XMLDB_TYPE_INTEGER, '1', XMLDB_UNSIGNED, null, null, '1');
        $table->add_field('sortorder', XMLDB_TYPE_INTEGER, '10', XMLDB_UNSIGNED, XMLDB_NOTNULL, null, '0');

    /// Adding keys to table repository
        $table->add_key('primary', XMLDB_KEY_PRIMARY, array('id'));

    /// Conditionally launch create table for repository
        if (!$dbman->table_exists($table)) {
            $dbman->create_table($table);
        }

    /// Define table repository_instances to be created
        $table = new xmldb_table('repository_instances');

    /// Adding fields to table repository_instances
        $table->add_field('id', XMLDB_TYPE_INTEGER, '10', XMLDB_UNSIGNED, XMLDB_NOTNULL, XMLDB_SEQUENCE, null);
        $table->add_field('name', XMLDB_TYPE_CHAR, '255', null, XMLDB_NOTNULL, null, null);
        $table->add_field('typeid', XMLDB_TYPE_INTEGER, '10', XMLDB_UNSIGNED, XMLDB_NOTNULL, null, null);
        $table->add_field('userid', XMLDB_TYPE_INTEGER, '10', XMLDB_UNSIGNED, XMLDB_NOTNULL, null, '0');
        $table->add_field('contextid', XMLDB_TYPE_INTEGER, '10', XMLDB_UNSIGNED, XMLDB_NOTNULL, null, null);
        $table->add_field('username', XMLDB_TYPE_CHAR, '255', null, null, null, null);
        $table->add_field('password', XMLDB_TYPE_CHAR, '255', null, null, null, null);
        $table->add_field('timecreated', XMLDB_TYPE_INTEGER, '10', XMLDB_UNSIGNED, null, null, null);
        $table->add_field('timemodified', XMLDB_TYPE_INTEGER, '10', XMLDB_UNSIGNED, null, null, null);
        $table->add_field('readonly', XMLDB_TYPE_INTEGER, '1', XMLDB_UNSIGNED, XMLDB_NOTNULL, null, '0');

    /// Adding keys to table repository_instances
        $table->add_key('primary', XMLDB_KEY_PRIMARY, array('id'));

    /// Conditionally launch create table for repository_instances
        if (!$dbman->table_exists($table)) {
            $dbman->create_table($table);
        }

    /// Define table repository_instance_config to be created
        $table = new xmldb_table('repository_instance_config');

    /// Adding fields to table repository_instance_config
        $table->add_field('id', XMLDB_TYPE_INTEGER, '10', XMLDB_UNSIGNED, XMLDB_NOTNULL, XMLDB_SEQUENCE, null);
        $table->add_field('instanceid', XMLDB_TYPE_INTEGER, '10', XMLDB_UNSIGNED, XMLDB_NOTNULL, null, null);
        $table->add_field('name', XMLDB_TYPE_CHAR, '255', null, XMLDB_NOTNULL, null, null);
        $table->add_field('value', XMLDB_TYPE_TEXT, 'big', null, null, null, null);

    /// Adding keys to table repository_instance_config
        $table->add_key('primary', XMLDB_KEY_PRIMARY, array('id'));

    /// Conditionally launch create table for repository_instance_config
        if (!$dbman->table_exists($table)) {
            $dbman->create_table($table);
        }

    /// Main savepoint reached
        upgrade_main_savepoint(true, 2008082602);
    }

    if ($oldversion < 2008082700) {
    /// Add a new column to the question sessions table to record whether a
    /// question has been flagged.

    /// Define field flagged to be added to question_sessions
        $table = new xmldb_table('question_sessions');
        $field = new xmldb_field('flagged', XMLDB_TYPE_INTEGER, '2', null, XMLDB_NOTNULL, null, '0', 'manualcomment');

    /// Conditionally launch add field flagged
        if (!$dbman->field_exists($table, $field)) {
            $dbman->add_field($table, $field);
        }

    /// Main savepoint reached
        upgrade_main_savepoint(true, 2008082700);
    }

    if ($oldversion < 2008082900) {

    /// Changing precision of field parent_type on table mnet_rpc to (20)
        $table = new xmldb_table('mnet_rpc');
        $field = new xmldb_field('parent_type', XMLDB_TYPE_CHAR, '20', null, XMLDB_NOTNULL, null, null, 'xmlrpc_path');

    /// Launch change of precision for field parent_type
        $dbman->change_field_precision($table, $field);

    /// Main savepoint reached
        upgrade_main_savepoint(true, 2008082900);
    }

    // MDL-16411 Move all plugintype_pluginname_version values from config to config_plugins.
    if ($oldversion < 2008091000) {
        foreach (get_object_vars($CFG) as $name => $value) {
            if (substr($name, strlen($name) - 8) !== '_version') {
                continue;
            }
            $pluginname = substr($name, 0, strlen($name) - 8);
            if (!strpos($pluginname, '_')) {
                // Skip things like backup_version that don't contain an extra _
                continue;
            }
            if ($pluginname == 'enrol_ldap_version') {
                // Special case - this is something different from a plugin version number.
                continue;
            }
            if (!preg_match('/^\d{10}$/', $value)) {
                // Extra safety check, skip anything that does not look like a Moodle
                // version number (10 digits).
                continue;
            }
            set_config('version', $value, $pluginname);
            unset_config($name);
        }
        upgrade_main_savepoint(true, 2008091000);
    }

    if ($oldversion < 2008092300) {
        unset_config('editorspelling');
        unset_config('editordictionary');
    /// Main savepoint reached
        upgrade_main_savepoint(true, 2008092300);
    }

    if ($oldversion < 2008101300) {

        if (!get_config(NULL, 'statsruntimedays')) {
            set_config('statsruntimedays', '31');
        }

    /// Main savepoint reached
        upgrade_main_savepoint(true, 2008101300);
    }

    /// Drop the deprecated teacher, teachers, student and students columns from the course table.
    if ($oldversion < 2008111200) {
        $table = new xmldb_table('course');

    /// Conditionally launch drop field teacher
        $field = new xmldb_field('teacher');
        if ($dbman->field_exists($table, $field)) {
            $dbman->drop_field($table, $field);
        }

    /// Conditionally launch drop field teacher
        $field = new xmldb_field('teachers');
        if ($dbman->field_exists($table, $field)) {
            $dbman->drop_field($table, $field);
        }

    /// Conditionally launch drop field teacher
        $field = new xmldb_field('student');
        if ($dbman->field_exists($table, $field)) {
            $dbman->drop_field($table, $field);
        }

    /// Conditionally launch drop field teacher
        $field = new xmldb_field('students');
        if ($dbman->field_exists($table, $field)) {
            $dbman->drop_field($table, $field);
        }

    /// Main savepoint reached
        upgrade_main_savepoint(true, 2008111200);
    }

/// Add a unique index to the role.name column.
    if ($oldversion < 2008111800) {

    /// Define index name (unique) to be added to role
        $table = new xmldb_table('role');
        $index = new xmldb_index('name', XMLDB_INDEX_UNIQUE, array('name'));

    /// Conditionally launch add index name
        if (!$dbman->index_exists($table, $index)) {
            $dbman->add_index($table, $index);
        }

    /// Main savepoint reached
        upgrade_main_savepoint(true, 2008111800);
    }

/// Add a unique index to the role.shortname column.
    if ($oldversion < 2008111801) {

    /// Define index shortname (unique) to be added to role
        $table = new xmldb_table('role');
        $index = new xmldb_index('shortname', XMLDB_INDEX_UNIQUE, array('shortname'));

    /// Conditionally launch add index shortname
        if (!$dbman->index_exists($table, $index)) {
            $dbman->add_index($table, $index);
        }

    /// Main savepoint reached
        upgrade_main_savepoint(true, 2008111801);
    }

    if ($oldversion < 2008120700) {

    /// Changing precision of field shortname on table course_request to (100)
        $table = new xmldb_table('course_request');
        $field = new xmldb_field('shortname', XMLDB_TYPE_CHAR, '100', null, XMLDB_NOTNULL, null, null, 'fullname');

    /// Before changing the field, drop dependent indexes
    /// Define index shortname (not unique) to be dropped form course_request
        $index = new xmldb_index('shortname', XMLDB_INDEX_NOTUNIQUE, array('shortname'));
    /// Conditionally launch drop index shortname
        if ($dbman->index_exists($table, $index)) {
            $dbman->drop_index($table, $index);
        }

    /// Launch change of precision for field shortname
        $dbman->change_field_precision($table, $field);

    /// After changing the field, recreate dependent indexes
    /// Define index shortname (not unique) to be added to course_request
        $index = new xmldb_index('shortname', XMLDB_INDEX_NOTUNIQUE, array('shortname'));
    /// Conditionally launch add index shortname
        if (!$dbman->index_exists($table, $index)) {
            $dbman->add_index($table, $index);
        }

    /// Main savepoint reached
        upgrade_main_savepoint(true, 2008120700);
    }

    if ($oldversion < 2008120801) {

    /// Changing precision of field shortname on table mnet_enrol_course to (100)
        $table = new xmldb_table('mnet_enrol_course');
        $field = new xmldb_field('shortname', XMLDB_TYPE_CHAR, '100', null, XMLDB_NOTNULL, null, null, 'fullname');

    /// Launch change of precision for field shortname
        $dbman->change_field_precision($table, $field);

    /// Main savepoint reached
        upgrade_main_savepoint(true, 2008120801);
    }

    if ($oldversion < 2008121701) {

    /// Define field availablefrom to be added to course_modules
        $table = new xmldb_table('course_modules');
        $field = new xmldb_field('availablefrom', XMLDB_TYPE_INTEGER, '10', XMLDB_UNSIGNED, XMLDB_NOTNULL, null, '0', 'completionexpected');

    /// Conditionally launch add field availablefrom
        if (!$dbman->field_exists($table, $field)) {
            $dbman->add_field($table, $field);
        }

    /// Define field availableuntil to be added to course_modules
        $field = new xmldb_field('availableuntil', XMLDB_TYPE_INTEGER, '10', XMLDB_UNSIGNED, XMLDB_NOTNULL, null, '0', 'availablefrom');

    /// Conditionally launch add field availableuntil
        if (!$dbman->field_exists($table, $field)) {
            $dbman->add_field($table, $field);
        }

    /// Define field showavailability to be added to course_modules
        $field = new xmldb_field('showavailability', XMLDB_TYPE_INTEGER, '1', XMLDB_UNSIGNED, XMLDB_NOTNULL, null, '0', 'availableuntil');

    /// Conditionally launch add field showavailability
        if (!$dbman->field_exists($table, $field)) {
            $dbman->add_field($table, $field);
        }

    /// Define table course_modules_availability to be created
        $table = new xmldb_table('course_modules_availability');

    /// Adding fields to table course_modules_availability
        $table->add_field('id', XMLDB_TYPE_INTEGER, '10', XMLDB_UNSIGNED, XMLDB_NOTNULL, XMLDB_SEQUENCE, null);
        $table->add_field('coursemoduleid', XMLDB_TYPE_INTEGER, '10', XMLDB_UNSIGNED, XMLDB_NOTNULL, null, null);
        $table->add_field('sourcecmid', XMLDB_TYPE_INTEGER, '10', XMLDB_UNSIGNED, null, null, null);
        $table->add_field('requiredcompletion', XMLDB_TYPE_INTEGER, '1', XMLDB_UNSIGNED, null, null, null);
        $table->add_field('gradeitemid', XMLDB_TYPE_INTEGER, '10', XMLDB_UNSIGNED, null, null, null);
        $table->add_field('grademin', XMLDB_TYPE_NUMBER, '10, 5', null, null, null, null);
        $table->add_field('grademax', XMLDB_TYPE_NUMBER, '10, 5', null, null, null, null);

    /// Adding keys to table course_modules_availability
        $table->add_key('primary', XMLDB_KEY_PRIMARY, array('id'));
        $table->add_key('coursemoduleid', XMLDB_KEY_FOREIGN, array('coursemoduleid'), 'course_modules', array('id'));
        $table->add_key('sourcecmid', XMLDB_KEY_FOREIGN, array('sourcecmid'), 'course_modules', array('id'));
        $table->add_key('gradeitemid', XMLDB_KEY_FOREIGN, array('gradeitemid'), 'grade_items', array('id'));

    /// Conditionally launch create table for course_modules_availability
        if (!$dbman->table_exists($table)) {
            $dbman->create_table($table);
        }

    /// Changes to modinfo mean we need to rebuild course cache
        require_once($CFG->dirroot . '/course/lib.php');
        rebuild_course_cache(0, true);

    /// Main savepoint reached
        upgrade_main_savepoint(true, 2008121701);
    }

    if ($oldversion < 2009010500) {
    /// clean up config table a bit
        unset_config('session_error_counter');

    /// Main savepoint reached
        upgrade_main_savepoint(true, 2009010500);
    }

    if ($oldversion < 2009010600) {

    /// Define field originalquestion to be dropped from question_states
        $table = new xmldb_table('question_states');
        $field = new xmldb_field('originalquestion');

    /// Conditionally launch drop field originalquestion
        if ($dbman->field_exists($table, $field)) {
            $dbman->drop_field($table, $field);
        }

    /// Main savepoint reached
        upgrade_main_savepoint(true, 2009010600);
    }

    if ($oldversion < 2009010601) {

    /// Changing precision of field ip on table log to (45)
        $table = new xmldb_table('log');
        $field = new xmldb_field('ip', XMLDB_TYPE_CHAR, '45', null, XMLDB_NOTNULL, null, null, 'userid');

    /// Launch change of precision for field ip
        $dbman->change_field_precision($table, $field);

    /// Main savepoint reached
        upgrade_main_savepoint(true, 2009010601);
    }

    if ($oldversion < 2009010602) {

    /// Changing precision of field lastip on table user to (45)
        $table = new xmldb_table('user');
        $field = new xmldb_field('lastip', XMLDB_TYPE_CHAR, '45', null, XMLDB_NOTNULL, null, null, 'currentlogin');

    /// Launch change of precision for field lastip
        $dbman->change_field_precision($table, $field);

    /// Main savepoint reached
        upgrade_main_savepoint(true, 2009010602);
    }

    if ($oldversion < 2009010603) {

    /// Changing precision of field ip_address on table mnet_host to (45)
        $table = new xmldb_table('mnet_host');
        $field = new xmldb_field('ip_address', XMLDB_TYPE_CHAR, '45', null, XMLDB_NOTNULL, null, null, 'wwwroot');

    /// Launch change of precision for field ip_address
        $dbman->change_field_precision($table, $field);

    /// Main savepoint reached
        upgrade_main_savepoint(true, 2009010603);
    }

    if ($oldversion < 2009010604) {

    /// Changing precision of field ip on table mnet_log to (45)
        $table = new xmldb_table('mnet_log');
        $field = new xmldb_field('ip', XMLDB_TYPE_CHAR, '45', null, XMLDB_NOTNULL, null, null, 'userid');

    /// Launch change of precision for field ip
        $dbman->change_field_precision($table, $field);

    /// Main savepoint reached
        upgrade_main_savepoint(true, 2009010604);
    }

    if ($oldversion < 2009011000) {

    /// Changing nullability of field configdata on table block_instance to null
        $table = new xmldb_table('block_instance');
        $field = new xmldb_field('configdata');
        $field->set_attributes(XMLDB_TYPE_TEXT, 'small', null, null, null, null, 'visible');

    /// Launch change of nullability for field configdata
        $dbman->change_field_notnull($table, $field);

    /// Main savepoint reached
        upgrade_main_savepoint(true, 2009011000);
    }

    if ($oldversion < 2009011100) {
    /// Remove unused settings
        unset_config('zip');
        unset_config('unzip');
        unset_config('adminblocks_initialised');

    /// Main savepoint reached
        upgrade_main_savepoint(true, 2009011100);
    }

    if ($oldversion < 2009011101) {
    /// Migrate backup settings to core plugin config table
        $configs = $DB->get_records('backup_config');
        foreach ($configs as $config) {
            set_config($config->name, $config->value, 'backup');
        }

    /// Define table to be dropped
        $table = new xmldb_table('backup_config');

    /// Launch drop table for old backup config
        $dbman->drop_table($table);

    /// Main savepoint reached
        upgrade_main_savepoint(true, 2009011101);
    }

    if ($oldversion < 2009011303) {

    /// Define table config_log to be created
        $table = new xmldb_table('config_log');

    /// Adding fields to table config_log
        $table->add_field('id', XMLDB_TYPE_INTEGER, '10', XMLDB_UNSIGNED, XMLDB_NOTNULL, XMLDB_SEQUENCE, null);
        $table->add_field('userid', XMLDB_TYPE_INTEGER, '10', XMLDB_UNSIGNED, XMLDB_NOTNULL, null, null);
        $table->add_field('timemodified', XMLDB_TYPE_INTEGER, '10', XMLDB_UNSIGNED, XMLDB_NOTNULL, null, null);
        $table->add_field('plugin', XMLDB_TYPE_CHAR, '100', null, null, null, null);
        $table->add_field('name', XMLDB_TYPE_CHAR, '100', null, XMLDB_NOTNULL, null, null);
        $table->add_field('value', XMLDB_TYPE_TEXT, 'small', null, null, null, null);
        $table->add_field('oldvalue', XMLDB_TYPE_TEXT, 'small', null, null, null, null);

    /// Adding keys to table config_log
        $table->add_key('primary', XMLDB_KEY_PRIMARY, array('id'));
        $table->add_key('userid', XMLDB_KEY_FOREIGN, array('userid'), 'user', array('id'));

    /// Adding indexes to table config_log
        $table->add_index('timemodified', XMLDB_INDEX_NOTUNIQUE, array('timemodified'));

    /// Launch create table for config_log
        $dbman->create_table($table);

    /// Main savepoint reached
        upgrade_main_savepoint(true, 2009011303);
    }

    if ($oldversion < 2009011900) {

    /// Define table sessions2 to be dropped
        $table = new xmldb_table('sessions2');

    /// Conditionally launch drop table for sessions
        if ($dbman->table_exists($table)) {
            $dbman->drop_table($table);
        }

    /// Define table sessions to be dropped
        $table = new xmldb_table('sessions');

    /// Conditionally launch drop table for sessions
        if ($dbman->table_exists($table)) {
            $dbman->drop_table($table);
        }

    /// Define table sessions to be created
        $table = new xmldb_table('sessions');

    /// Adding fields to table sessions
        $table->add_field('id', XMLDB_TYPE_INTEGER, '10', XMLDB_UNSIGNED, XMLDB_NOTNULL, XMLDB_SEQUENCE, null);
        $table->add_field('state', XMLDB_TYPE_INTEGER, '10', XMLDB_UNSIGNED, XMLDB_NOTNULL, null, '0');
        $table->add_field('sid', XMLDB_TYPE_CHAR, '128', null, XMLDB_NOTNULL, null, null);
        $table->add_field('userid', XMLDB_TYPE_INTEGER, '10', XMLDB_UNSIGNED, XMLDB_NOTNULL, null, null);
        $table->add_field('sessdata', XMLDB_TYPE_TEXT, 'big', null, null, null, null);
        $table->add_field('timecreated', XMLDB_TYPE_INTEGER, '10', XMLDB_UNSIGNED, XMLDB_NOTNULL, null, null);
        $table->add_field('timemodified', XMLDB_TYPE_INTEGER, '10', XMLDB_UNSIGNED, XMLDB_NOTNULL, null, null);
        $table->add_field('firstip', XMLDB_TYPE_CHAR, '45', null, null, null, null);
        $table->add_field('lastip', XMLDB_TYPE_CHAR, '45', null, null, null, null);

    /// Adding keys to table sessions
        $table->add_key('primary', XMLDB_KEY_PRIMARY, array('id'));
        $table->add_key('userid', XMLDB_KEY_FOREIGN, array('userid'), 'user', array('id'));

    /// Adding indexes to table sessions
        $table->add_index('state', XMLDB_INDEX_NOTUNIQUE, array('state'));
        $table->add_index('sid', XMLDB_INDEX_UNIQUE, array('sid'));
        $table->add_index('timecreated', XMLDB_INDEX_NOTUNIQUE, array('timecreated'));
        $table->add_index('timemodified', XMLDB_INDEX_NOTUNIQUE, array('timemodified'));

    /// Launch create table for sessions
        $dbman->create_table($table);

    /// Main savepoint reached
        upgrade_main_savepoint(true, 2009011900);
    }

    if ($oldversion < 2009021800) {
        // Converting format of grade conditions, if any exist, to percentages.
        $DB->execute("
UPDATE {course_modules_availability} SET grademin=(
    SELECT 100.0*({course_modules_availability}.grademin-gi.grademin)
        /(gi.grademax-gi.grademin)
    FROM {grade_items} gi
    WHERE gi.id={course_modules_availability}.gradeitemid)
WHERE gradeitemid IS NOT NULL AND grademin IS NOT NULL");
        $DB->execute("
UPDATE {course_modules_availability} SET grademax=(
    SELECT 100.0*({course_modules_availability}.grademax-gi.grademin)
        /(gi.grademax-gi.grademin)
    FROM {grade_items} gi
    WHERE gi.id={course_modules_availability}.gradeitemid)
WHERE gradeitemid IS NOT NULL AND grademax IS NOT NULL");

    /// Main savepoint reached
        upgrade_main_savepoint(true, 2009021800);
    }

    /// Add default sort order for question types.
    if ($oldversion < 2009030300) {
        set_config('multichoice_sortorder', 1, 'question');
        set_config('truefalse_sortorder', 2, 'question');
        set_config('shortanswer_sortorder', 3, 'question');
        set_config('numerical_sortorder', 4, 'question');
        set_config('calculated_sortorder', 5, 'question');
        set_config('essay_sortorder', 6, 'question');
        set_config('match_sortorder', 7, 'question');
        set_config('randomsamatch_sortorder', 8, 'question');
        set_config('multianswer_sortorder', 9, 'question');
        set_config('description_sortorder', 10, 'question');
        set_config('random_sortorder', 11, 'question');
        set_config('missingtype_sortorder', 12, 'question');

        upgrade_main_savepoint(true, 2009030300);
    }

    /// MDL-18132 replace the use a new Role allow switch settings page, instead of
    /// $CFG->allowuserswitchrolestheycantassign
    if ($oldversion < 2009032000) {
    /// First create the new table.
            $table = new xmldb_table('role_allow_switch');

    /// Adding fields to table role_allow_switch
        $table->add_field('id', XMLDB_TYPE_INTEGER, '10', XMLDB_UNSIGNED, XMLDB_NOTNULL, XMLDB_SEQUENCE, null);
        $table->add_field('roleid', XMLDB_TYPE_INTEGER, '10', XMLDB_UNSIGNED, XMLDB_NOTNULL, null, null);
        $table->add_field('allowswitch', XMLDB_TYPE_INTEGER, '10', XMLDB_UNSIGNED, XMLDB_NOTNULL, null, null);

    /// Adding keys to table role_allow_switch
        $table->add_key('primary', XMLDB_KEY_PRIMARY, array('id'));
        $table->add_key('roleid', XMLDB_KEY_FOREIGN, array('roleid'), 'role', array('id'));
        $table->add_key('allowswitch', XMLDB_KEY_FOREIGN, array('allowswitch'), 'role', array('id'));

    /// Adding indexes to table role_allow_switch
        $table->add_index('roleid-allowoverride', XMLDB_INDEX_UNIQUE, array('roleid', 'allowswitch'));

    /// Conditionally launch create table for role_allow_switch
        if (!$dbman->table_exists($table)) {
            $dbman->create_table($table);
        }

    /// Main savepoint reached
        upgrade_main_savepoint(true, 2009032000);
    }

    if ($oldversion < 2009032001) {
    /// Copy from role_allow_assign into the new table.
        $DB->execute('INSERT INTO {role_allow_switch} (roleid, allowswitch)
                SELECT roleid, allowassign FROM {role_allow_assign}');

    /// Unset the config variable used in 1.9.
        unset_config('allowuserswitchrolestheycantassign');

    /// Main savepoint reached
        upgrade_main_savepoint(true, 2009032001);
    }

    if ($oldversion < 2009040300) {

    /// Define table filter_active to be created
        $table = new xmldb_table('filter_active');

    /// Adding fields to table filter_active
        $table->add_field('id', XMLDB_TYPE_INTEGER, '10', XMLDB_UNSIGNED, XMLDB_NOTNULL, XMLDB_SEQUENCE, null);
        $table->add_field('filter', XMLDB_TYPE_CHAR, '32', null, XMLDB_NOTNULL, null, null);
        $table->add_field('contextid', XMLDB_TYPE_INTEGER, '10', XMLDB_UNSIGNED, XMLDB_NOTNULL, null, null);
        $table->add_field('active', XMLDB_TYPE_INTEGER, '4', null, XMLDB_NOTNULL, null, null);
        $table->add_field('sortorder', XMLDB_TYPE_INTEGER, '10', null, XMLDB_NOTNULL, null, '0');

    /// Adding keys to table filter_active
        $table->add_key('primary', XMLDB_KEY_PRIMARY, array('id'));
        $table->add_key('contextid', XMLDB_KEY_FOREIGN, array('contextid'), 'context', array('id'));

    /// Adding indexes to table filter_active
        $table->add_index('contextid-filter', XMLDB_INDEX_UNIQUE, array('contextid', 'filter'));

    /// Conditionally launch create table for filter_active
        if (!$dbman->table_exists($table)) {
            $dbman->create_table($table);
        }

    /// Main savepoint reached
        upgrade_main_savepoint(true, 2009040300);
    }

    if ($oldversion < 2009040301) {

    /// Define table filter_config to be created
        $table = new xmldb_table('filter_config');

    /// Adding fields to table filter_config
        $table->add_field('id', XMLDB_TYPE_INTEGER, '10', XMLDB_UNSIGNED, XMLDB_NOTNULL, XMLDB_SEQUENCE, null);
        $table->add_field('filter', XMLDB_TYPE_CHAR, '32', null, XMLDB_NOTNULL, null, null);
        $table->add_field('contextid', XMLDB_TYPE_INTEGER, '10', XMLDB_UNSIGNED, XMLDB_NOTNULL, null, null);
        $table->add_field('name', XMLDB_TYPE_CHAR, '255', null, XMLDB_NOTNULL, null, null);
        $table->add_field('value', XMLDB_TYPE_TEXT, 'small', null, null, null, null);

    /// Adding keys to table filter_config
        $table->add_key('primary', XMLDB_KEY_PRIMARY, array('id'));
        $table->add_key('contextid', XMLDB_KEY_FOREIGN, array('contextid'), 'context', array('id'));

    /// Adding indexes to table filter_config
        $table->add_index('contextid-filter-name', XMLDB_INDEX_UNIQUE, array('contextid', 'filter', 'name'));

    /// Conditionally launch create table for filter_config
        if (!$dbman->table_exists($table)) {
            $dbman->create_table($table);
        }

    /// Main savepoint reached
        upgrade_main_savepoint(true, 2009040301);
    }

    if ($oldversion < 2009040302) {
    /// Transfer current settings from $CFG->textfilters
        $disabledfilters = filter_get_all_installed();
        if (empty($CFG->textfilters)) {
            $activefilters = array();
        } else {
            $activefilters = explode(',', $CFG->textfilters);
        }
        $syscontext = get_context_instance(CONTEXT_SYSTEM);
        $sortorder = 1;
        foreach ($activefilters as $filter) {
            filter_set_global_state($filter, TEXTFILTER_ON, $sortorder);
            $sortorder += 1;
            unset($disabledfilters[$filter]);
        }
        foreach ($disabledfilters as $filter => $notused) {
            filter_set_global_state($filter, TEXTFILTER_DISABLED, $sortorder);
            $sortorder += 1;
        }

    /// Main savepoint reached
        upgrade_main_savepoint(true, 2009040302);
    }

    if ($oldversion < 2009040600) {
    /// Ensure that $CFG->stringfilters is set.
        if (empty($CFG->stringfilters)) {
            if (!empty($CFG->filterall)) {
                set_config('stringfilters', $CFG->textfilters);
            } else {
                set_config('stringfilters', '');
            }
        }

        set_config('filterall', !empty($CFG->stringfilters));
        unset_config('textfilters');

    /// Main savepoint reached
        upgrade_main_savepoint(true, 2009040600);
    }

    if ($oldversion < 2009041700) {
    /// To ensure the UI remains consistent with no behaviour change, any
    /// 'until' date in an activity condition should have 1 second subtracted
    /// (to go from 0:00 on the following day to 23:59 on the previous one).
        $DB->execute('UPDATE {course_modules} SET availableuntil = availableuntil - 1 WHERE availableuntil <> 0');
        require_once($CFG->dirroot . '/course/lib.php');
        rebuild_course_cache(0, true);

    /// Main savepoint reached
        upgrade_main_savepoint(true, 2009041700);
    }

    if ($oldversion < 2009042600) {
    /// Deleting orphaned messages from deleted users.
        require_once($CFG->dirroot.'/message/lib.php');
    /// Detect deleted users with messages sent(useridfrom) and not read
        if ($deletedusers = $DB->get_records_sql('SELECT DISTINCT u.id
                                                    FROM {user} u
                                                    JOIN {message} m ON m.useridfrom = u.id
                                                   WHERE u.deleted = ?', array(1))) {
            foreach ($deletedusers as $deleteduser) {
                message_move_userfrom_unread2read($deleteduser->id); // move messages
            }
        }
    /// Main savepoint reached
        upgrade_main_savepoint(true, 2009042600);
    }

    /// Dropping all enums/check contraints from core. MDL-18577
    if ($oldversion < 2009042700) {

    /// Changing list of values (enum) of field stattype on table stats_daily to none
        $table = new xmldb_table('stats_daily');
        $field = new xmldb_field('stattype', XMLDB_TYPE_CHAR, '20', null, XMLDB_NOTNULL, null, 'activity', 'roleid');

    /// Launch change of list of values for field stattype
        $dbman->drop_enum_from_field($table, $field);

    /// Changing list of values (enum) of field stattype on table stats_weekly to none
        $table = new xmldb_table('stats_weekly');
        $field = new xmldb_field('stattype', XMLDB_TYPE_CHAR, '20', null, XMLDB_NOTNULL, null, 'activity', 'roleid');

    /// Launch change of list of values for field stattype
        $dbman->drop_enum_from_field($table, $field);

    /// Changing list of values (enum) of field stattype on table stats_monthly to none
        $table = new xmldb_table('stats_monthly');
        $field = new xmldb_field('stattype', XMLDB_TYPE_CHAR, '20', null, XMLDB_NOTNULL, null, 'activity', 'roleid');

    /// Launch change of list of values for field stattype
        $dbman->drop_enum_from_field($table, $field);

    /// Changing list of values (enum) of field publishstate on table post to none
        $table = new xmldb_table('post');
        $field = new xmldb_field('publishstate', XMLDB_TYPE_CHAR, '20', null, XMLDB_NOTNULL, null, 'draft', 'attachment');

    /// Launch change of list of values for field publishstate
        $dbman->drop_enum_from_field($table, $field);

    /// Main savepoint reached
        upgrade_main_savepoint(true, 2009042700);
    }

    if ($oldversion < 2009043000) {
        unset_config('grade_report_showgroups');
        upgrade_main_savepoint(true, 2009043000);
    }

    if ($oldversion < 2009050600) {
    /// Site front page blocks need to be moved due to page name change.
        $DB->set_field('block_instance', 'pagetype', 'site-index', array('pagetype' => 'course-view', 'pageid' => SITEID));

    /// Main savepoint reached
        upgrade_main_savepoint(true, 2009050600);
    }

    if ($oldversion < 2009050601) {

    /// Define table block_instance to be renamed to block_instances
        $table = new xmldb_table('block_instance');

    /// Launch rename table for block_instance
        $dbman->rename_table($table, 'block_instances');

    /// Main savepoint reached
        upgrade_main_savepoint(true, 2009050601);
    }

    if ($oldversion < 2009050602) {

    /// Define table block_instance to be renamed to block_instance_old
        $table = new xmldb_table('block_pinned');

    /// Launch rename table for block_instance
        $dbman->rename_table($table, 'block_pinned_old');

    /// Main savepoint reached
        upgrade_main_savepoint(true, 2009050602);
    }

    if ($oldversion < 2009050603) {

    /// Define table block_instance_old to be created
        $table = new xmldb_table('block_instance_old');

    /// Adding fields to table block_instance_old
        $table->add_field('id', XMLDB_TYPE_INTEGER, '10', XMLDB_UNSIGNED, XMLDB_NOTNULL, XMLDB_SEQUENCE, null);
        $table->add_field('oldid', XMLDB_TYPE_INTEGER, '10', XMLDB_UNSIGNED, XMLDB_NOTNULL, null, null);
        $table->add_field('blockid', XMLDB_TYPE_INTEGER, '10', XMLDB_UNSIGNED, XMLDB_NOTNULL, null, '0');
        $table->add_field('pageid', XMLDB_TYPE_INTEGER, '10', XMLDB_UNSIGNED, XMLDB_NOTNULL, null, '0');
        $table->add_field('pagetype', XMLDB_TYPE_CHAR, '20', null, XMLDB_NOTNULL, null, null);
        $table->add_field('position', XMLDB_TYPE_CHAR, '10', null, XMLDB_NOTNULL, null, null);
        $table->add_field('weight', XMLDB_TYPE_INTEGER, '3', null, XMLDB_NOTNULL, null, '0');
        $table->add_field('visible', XMLDB_TYPE_INTEGER, '1', null, XMLDB_NOTNULL, null, '0');
        $table->add_field('configdata', XMLDB_TYPE_TEXT, 'small', null, null, null, null);

    /// Adding keys to table block_instance_old
        $table->add_key('primary', XMLDB_KEY_PRIMARY, array('id'));
        $table->add_key('blockid', XMLDB_KEY_FOREIGN, array('blockid'), 'block', array('id'));

    /// Adding indexes to table block_instance_old
        $table->add_index('pageid', XMLDB_INDEX_NOTUNIQUE, array('pageid'));
        $table->add_index('pagetype', XMLDB_INDEX_NOTUNIQUE, array('pagetype'));

    /// Conditionally launch create table for block_instance_old
        if (!$dbman->table_exists($table)) {
            $dbman->create_table($table);
        }

    /// Main savepoint reached
        upgrade_main_savepoint(true, 2009050603);
    }

    if ($oldversion < 2009050604) {
    /// Copy current blocks data from block_instances to block_instance_old
        $DB->execute('INSERT INTO {block_instance_old} (oldid, blockid, pageid, pagetype, position, weight, visible, configdata)
            SELECT id, blockid, pageid, pagetype, position, weight, visible, configdata FROM {block_instances} ORDER BY id');

        upgrade_main_savepoint(true, 2009050604);
    }

    if ($oldversion < 2009050605) {

    /// Define field multiple to be dropped from block
        $table = new xmldb_table('block');
        $field = new xmldb_field('multiple');

    /// Conditionally launch drop field multiple
        if ($dbman->field_exists($table, $field)) {
            $dbman->drop_field($table, $field);
        }

    /// Main savepoint reached
        upgrade_main_savepoint(true, 2009050605);
    }

    if ($oldversion < 2009050606) {
        $table = new xmldb_table('block_instances');

    /// Rename field weight on table block_instances to defaultweight
        $field = new xmldb_field('weight', XMLDB_TYPE_INTEGER, 10, null, XMLDB_NOTNULL, null, null, 'position');
        $dbman->rename_field($table, $field, 'defaultweight');

    /// Rename field position on table block_instances to defaultregion
        $field = new xmldb_field('position', XMLDB_TYPE_CHAR, '10', null, XMLDB_NOTNULL, null, null, 'pagetype');
        $dbman->rename_field($table, $field, 'defaultregion');

        /// Main savepoint reached
        upgrade_main_savepoint(true, 2009050606);
    }

    if ($oldversion < 2009050607) {
    /// Changing precision of field defaultregion on table block_instances to (16)
        $table = new xmldb_table('block_instances');
        $field = new xmldb_field('defaultregion', XMLDB_TYPE_CHAR, '16', null, XMLDB_NOTNULL, null, null, 'pagetype');

    /// Launch change of precision for field defaultregion
        $dbman->change_field_precision($table, $field);

    /// Main savepoint reached
        upgrade_main_savepoint(true, 2009050607);
    }

    if ($oldversion < 2009050608) {
    /// Change regions to the new notation
        $DB->set_field('block_instances', 'defaultregion', 'side-pre', array('defaultregion' => 'l'));
        $DB->set_field('block_instances', 'defaultregion', 'side-post', array('defaultregion' => 'r'));
        $DB->set_field('block_instances', 'defaultregion', 'course-view-top', array('defaultregion' => 'c'));
        // This third one is a custom value from contrib/patches/center_blocks_position_patch and the
        // flex page course format. Hopefully this new value is an adequate alternative.

    /// Main savepoint reached
        upgrade_main_savepoint(true, 2009050608);
    }

    if ($oldversion < 2009050609) {

    /// Define key blockname (unique) to be added to block
        $table = new xmldb_table('block');
        $key = new xmldb_key('blockname', XMLDB_KEY_UNIQUE, array('name'));

    /// Launch add key blockname
        $dbman->add_key($table, $key);

    /// Main savepoint reached
        upgrade_main_savepoint(true, 2009050609);
    }

    if ($oldversion < 2009050610) {
        $table = new xmldb_table('block_instances');

    /// Define field blockname to be added to block_instances
        $field = new xmldb_field('blockname', XMLDB_TYPE_CHAR, '40', null, null, null, null, 'blockid');
        if (!$dbman->field_exists($table, $field)) {
            $dbman->add_field($table, $field);
        }

    /// Define field contextid to be added to block_instances
        $field = new xmldb_field('contextid', XMLDB_TYPE_INTEGER, '10', XMLDB_UNSIGNED, null, null, null, 'blockname');
        if (!$dbman->field_exists($table, $field)) {
            $dbman->add_field($table, $field);
        }

    /// Define field showinsubcontexts to be added to block_instances
        $field = new xmldb_field('showinsubcontexts', XMLDB_TYPE_INTEGER, '4', null, null, null, null, 'contextid');
        if (!$dbman->field_exists($table, $field)) {
            $dbman->add_field($table, $field);
        }

    /// Define field subpagepattern to be added to block_instances
        $field = new xmldb_field('subpagepattern', XMLDB_TYPE_CHAR, '16', null, null, null, null, 'pagetype');
        if (!$dbman->field_exists($table, $field)) {
            $dbman->add_field($table, $field);
        }

    /// Main savepoint reached
        upgrade_main_savepoint(true, 2009050610);
    }

    if ($oldversion < 2009050611) {
        $table = new xmldb_table('block_instances');

    /// Fill in blockname from blockid
        $DB->execute("UPDATE {block_instances} SET blockname = (SELECT name FROM {block} WHERE id = blockid)");

    /// Set showinsubcontexts = 0 for all rows.
        $DB->execute("UPDATE {block_instances} SET showinsubcontexts = 0");

    /// Main savepoint reached
        upgrade_main_savepoint(true, 2009050611);
    }

    if ($oldversion < 2009050612) {

    /// Rename field pagetype on table block_instances to pagetypepattern
        $table = new xmldb_table('block_instances');
        $field = new xmldb_field('pagetype', XMLDB_TYPE_CHAR, '20', null, XMLDB_NOTNULL, null, null, 'pageid');

    /// Launch rename field pagetype
        $dbman->rename_field($table, $field, 'pagetypepattern');

    /// Main savepoint reached
        upgrade_main_savepoint(true, 2009050612);
    }

    if ($oldversion < 2009050613) {
    /// fill in contextid and subpage, and update pagetypepattern from pagetype and pageid

    /// site-index
        $frontpagecontext = get_context_instance(CONTEXT_COURSE, SITEID);
        $DB->execute("UPDATE {block_instances} SET contextid = " . $frontpagecontext->id . ",
                                                   pagetypepattern = 'site-index',
                                                   subpagepattern = NULL
                      WHERE pagetypepattern = 'site-index'");

    /// course-view
        $DB->execute("UPDATE {block_instances} SET
                        contextid = (
                            SELECT {context}.id
                            FROM {context}
                            JOIN {course} ON instanceid = {course}.id AND contextlevel = " . CONTEXT_COURSE . "
                            WHERE {course}.id = pageid
                        ),
                       pagetypepattern = 'course-view-*',
                       subpagepattern = NULL
                      WHERE pagetypepattern = 'course-view'");

    /// admin
        $syscontext = get_context_instance(CONTEXT_SYSTEM);
        $DB->execute("UPDATE {block_instances} SET
                        contextid = " . $syscontext->id . ",
                        pagetypepattern = 'admin-*',
                        subpagepattern = NULL
                      WHERE pagetypepattern = 'admin'");

    /// my-index
        $DB->execute("UPDATE {block_instances} SET
                        contextid = (
                            SELECT {context}.id
                            FROM {context}
                            JOIN {user} ON instanceid = {user}.id AND contextlevel = " . CONTEXT_USER . "
                            WHERE {user}.id = pageid
                        ),
                        pagetypepattern = 'my-index',
                        subpagepattern = NULL
                      WHERE pagetypepattern = 'my-index'");

    /// tag-index
        $DB->execute("UPDATE {block_instances} SET
                        contextid = " . $syscontext->id . ",
                        pagetypepattern = 'tag-index',
                        subpagepattern = pageid
                      WHERE pagetypepattern = 'tag-index'");

    /// blog-view
        $DB->execute("UPDATE {block_instances} SET
                        contextid = (
                            SELECT {context}.id
                            FROM {context}
                            JOIN {user} ON instanceid = {user}.id AND contextlevel = " . CONTEXT_USER . "
                            WHERE {user}.id = pageid
                        ),
                        pagetypepattern = 'blog-index',
                        subpagepattern = NULL
                      WHERE pagetypepattern = 'blog-view'");

    /// mod-xxx-view
        $moduleswithblocks = array('chat', 'data', 'lesson', 'quiz', 'dimdim', 'game', 'wiki', 'oublog');
        foreach ($moduleswithblocks as $modname) {
            if (!$dbman->table_exists($modname)) {
                continue;
            }
            $DB->execute("UPDATE {block_instances} SET
                            contextid = (
                                SELECT {context}.id
                                FROM {context}
                                JOIN {course_modules} ON instanceid = {course_modules}.id AND contextlevel = " . CONTEXT_MODULE . "
                                JOIN {modules} ON {modules}.id = {course_modules}.module AND {modules}.name = '$modname'
                                JOIN {{$modname}} ON {course_modules}.instance = {{$modname}}.id
                                WHERE {{$modname}}.id = pageid
                            ),
                            pagetypepattern = 'blog-index',
                            subpagepattern = NULL
                          WHERE pagetypepattern = 'blog-view'");
        }

    /// Main savepoint reached
        upgrade_main_savepoint(true, 2009050613);
    }

    if ($oldversion < 2009050614) {
    /// fill in any missing contextids with a dummy value, so we can add the not-null constraint.
        $DB->execute("UPDATE {block_instances} SET contextid = 0 WHERE contextid IS NULL");

    /// Main savepoint reached
        upgrade_main_savepoint(true, 2009050614);
    }

    if ($oldversion < 2009050615) {
        $table = new xmldb_table('block_instances');

    /// Arrived here, any block_instances record without blockname is one
    /// orphan block coming from 1.9. Just delete them. MDL-22503
        $DB->delete_records_select('block_instances', 'blockname IS NULL');

    /// Changing nullability of field blockname on table block_instances to not null
        $field = new xmldb_field('blockname', XMLDB_TYPE_CHAR, '40', null, XMLDB_NOTNULL, null, null, 'id');
        $dbman->change_field_notnull($table, $field);

    /// Changing nullability of field contextid on table block_instances to not null
        $field = new xmldb_field('contextid', XMLDB_TYPE_INTEGER, '10', XMLDB_UNSIGNED, XMLDB_NOTNULL, null, null, 'blockname');
        $dbman->change_field_notnull($table, $field);

    /// Changing nullability of field showinsubcontexts on table block_instances to not null
        $field = new xmldb_field('showinsubcontexts', XMLDB_TYPE_INTEGER, '4', null, XMLDB_NOTNULL, null, null, 'contextid');
        $dbman->change_field_notnull($table, $field);

    /// Main savepoint reached
        upgrade_main_savepoint(true, 2009050615);
    }

    if ($oldversion < 2009050616) {
    /// Add exiting sticky blocks.
        $blocks = $DB->get_records('block');
        $syscontext = get_context_instance(CONTEXT_SYSTEM);
        $newregions = array(
            'l' => 'side-pre',
            'r' => 'side-post',
            'c' => 'course-view-top',
        );
        $stickyblocks = $DB->get_recordset('block_pinned_old');
        foreach ($stickyblocks as $stickyblock) {
            // Only if the block exists (avoid orphaned sticky blocks)
            if (!isset($blocks[$stickyblock->blockid]) || empty($blocks[$stickyblock->blockid]->name)) {
                continue;
            }
            $newblock = new stdClass();
            $newblock->blockname = $blocks[$stickyblock->blockid]->name;
            $newblock->contextid = $syscontext->id;
            $newblock->showinsubcontexts = 1;
            switch ($stickyblock->pagetype) {
                case 'course-view':
                    $newblock->pagetypepattern = 'course-view-*';
                    break;
                default:
                    $newblock->pagetypepattern = $stickyblock->pagetype;
            }
            $newblock->defaultregion = $newregions[$stickyblock->position];
            $newblock->defaultweight = $stickyblock->weight;
            $newblock->configdata = $stickyblock->configdata;
            $newblock->visible = 1;
            $DB->insert_record('block_instances', $newblock);
        }

    /// Main savepoint reached
        upgrade_main_savepoint(true, 2009050616);
    }

    if ($oldversion < 2009050617) {

    /// Define table block_positions to be created
        $table = new xmldb_table('block_positions');

    /// Adding fields to table block_positions
        $table->add_field('id', XMLDB_TYPE_INTEGER, '10', XMLDB_UNSIGNED, XMLDB_NOTNULL, XMLDB_SEQUENCE, null);
        $table->add_field('blockinstanceid', XMLDB_TYPE_INTEGER, '10', XMLDB_UNSIGNED, XMLDB_NOTNULL, null, null);
        $table->add_field('contextid', XMLDB_TYPE_INTEGER, '10', XMLDB_UNSIGNED, XMLDB_NOTNULL, null, null);
        $table->add_field('pagetype', XMLDB_TYPE_CHAR, '64', null, XMLDB_NOTNULL, null, null);
        $table->add_field('subpage', XMLDB_TYPE_CHAR, '16', null, XMLDB_NOTNULL, null, null);
        $table->add_field('visible', XMLDB_TYPE_INTEGER, '4', null, XMLDB_NOTNULL, null, null);
        $table->add_field('region', XMLDB_TYPE_CHAR, '16', null, XMLDB_NOTNULL, null, null);
        $table->add_field('weight', XMLDB_TYPE_INTEGER, '10', null, XMLDB_NOTNULL, null, null);

    /// Adding keys to table block_positions
        $table->add_key('primary', XMLDB_KEY_PRIMARY, array('id'));
        $table->add_key('blockinstanceid', XMLDB_KEY_FOREIGN, array('blockinstanceid'), 'block_instances', array('id'));
        $table->add_key('contextid', XMLDB_KEY_FOREIGN, array('contextid'), 'context', array('id'));

    /// Adding indexes to table block_positions
        $table->add_index('blockinstanceid-contextid-pagetype-subpage', XMLDB_INDEX_UNIQUE, array('blockinstanceid', 'contextid', 'pagetype', 'subpage'));

    /// Conditionally launch create table for block_positions
        if (!$dbman->table_exists($table)) {
            $dbman->create_table($table);
        }

    /// Main savepoint reached
        upgrade_main_savepoint(true, 2009050617);
    }

    if ($oldversion < 2009050618) {
    /// And block instances with visible = 0, copy that information to block_positions
        $DB->execute("INSERT INTO {block_positions} (blockinstanceid, contextid, pagetype, subpage, visible, region, weight)
                SELECT bi.id, bi.contextid,
                       CASE WHEN bi.pagetypepattern = 'course-view-*'
                           THEN (SELECT " . $DB->sql_concat("'course-view-'", 'c.format') . "
                                   FROM {course} c
                                   JOIN {context} ctx ON c.id = ctx.instanceid
                                  WHERE ctx.id = bi.contextid)
                           ELSE bi.pagetypepattern END,
                       CASE WHEN bi.subpagepattern IS NULL
                           THEN '" . $DB->sql_empty() . "'
                           ELSE bi.subpagepattern END,
                       0, bi.defaultregion, bi.defaultweight
                  FROM {block_instances} bi
                 WHERE bi.visible = 0 AND bi.pagetypepattern <> 'admin-*' AND bi.pagetypepattern IS NOT NULL");
        // note: MDL-25031 all block instances should have a pagetype pattern, NULL is not allowed,
        //       if we manage to find out how NULLs get there we should fix them before this step

    /// Main savepoint reached
        upgrade_main_savepoint(true, 2009050618);
    }

    if ($oldversion < 2009050619) {
        $table = new xmldb_table('block_instances');

    /// Define field blockid to be dropped from block_instances
        $field = new xmldb_field('blockid');
        if ($dbman->field_exists($table, $field)) {
        /// Before dropping the field, drop dependent indexes
            $index = new xmldb_index('blockid', XMLDB_INDEX_NOTUNIQUE, array('blockid'));
            if ($dbman->index_exists($table, $index)) {
            /// Launch drop index blockid
                $dbman->drop_index($table, $index);
            }
            $dbman->drop_field($table, $field);
        }

    /// Define field pageid to be dropped from block_instances
        $field = new xmldb_field('pageid');
        if ($dbman->field_exists($table, $field)) {
        /// Before dropping the field, drop dependent indexes
            $index = new xmldb_index('pageid', XMLDB_INDEX_NOTUNIQUE, array('pageid'));
            if ($dbman->index_exists($table, $index)) {
            /// Launch drop index pageid
                $dbman->drop_index($table, $index);
            }
            $dbman->drop_field($table, $field);
        }

    /// Define field visible to be dropped from block_instances
        $field = new xmldb_field('visible');
        if ($dbman->field_exists($table, $field)) {
            $dbman->drop_field($table, $field);
        }

    /// Main savepoint reached
        upgrade_main_savepoint(true, 2009050619);
    }

    if ($oldversion < 2009051200) {
    /// Let's check the status of mandatory mnet_host records, fixing them
    /// and moving "orphan" users to default localhost record. MDL-16879
        echo $OUTPUT->notification('Fixing mnet records, this may take a while...', 'notifysuccess');
        upgrade_fix_incorrect_mnethostids();

    /// Main savepoint reached
        upgrade_main_savepoint(true, 2009051200);
    }


    if ($oldversion < 2009051700) {
    /// migrate editor settings
        if (empty($CFG->htmleditor)) {
            set_config('texteditors', 'textarea');
        } else {
            set_config('texteditors', 'tinymce,textarea');
        }

        unset_config('htmleditor');
        unset_config('defaulthtmleditor');

    /// Main savepoint reached
        upgrade_main_savepoint(true, 2009051700);
    }

    /// Repeat 2009050607 upgrade step, which Petr commented out because of XMLDB
    /// stupidity, so lots of people will have missed.
    if ($oldversion < 2009061600) {
    /// Changing precision of field defaultregion on table block_instances to (16)
        $table = new xmldb_table('block_instances');
        $field = new xmldb_field('defaultregion', XMLDB_TYPE_CHAR, '16', null, XMLDB_NOTNULL, null, null, 'configdata');

    /// Launch change of precision for field defaultregion
        $dbman->change_field_precision($table, $field);

    /// Main savepoint reached
        upgrade_main_savepoint(true, 2009061600);
    }

    if ($oldversion < 2009061702) {
        // standardizing plugin names
        if ($configs = $DB->get_records_select('config_plugins', "plugin LIKE 'quizreport_%'")) {
            foreach ($configs as $config) {
                unset_config($config->name, $config->plugin); /// unset old config
                $config->plugin = str_replace('quizreport_', 'quiz_', $config->plugin);
                set_config($config->name, $config->value, $config->plugin); /// set new config
            }
        }
        unset($configs);
        upgrade_main_savepoint(true, 2009061702);
    }

    if ($oldversion < 2009061703) {
        // standardizing plugin names
        if ($configs = $DB->get_records_select('config_plugins', "plugin LIKE 'assignment_type_%'")) {
            foreach ($configs as $config) {
                unset_config($config->name, $config->plugin); /// unset old config
                $config->plugin = str_replace('assignment_type_', 'assignment_', $config->plugin);
                set_config($config->name, $config->value, $config->plugin); /// set new config
            }
        }
        unset($configs);
        upgrade_main_savepoint(true, 2009061703);
    }

    if ($oldversion < 2009061704) {
        // change component string in capability records to new "_" format
        if ($caps = $DB->get_records('capabilities')) {
            foreach ($caps as $cap) {
                $cap->component = str_replace('/', '_', $cap->component);
                $DB->update_record('capabilities', $cap);
            }
        }
        unset($caps);
        upgrade_main_savepoint(true, 2009061704);
    }

    if ($oldversion < 2009063000) {
        // upgrade format of _with_advanced settings - quiz only
        // note: this can be removed later, not needed for upgrades from 1.9.x
        if ($quiz = get_config('quiz')) {
            foreach ($quiz as $name=>$value) {
                if (strpos($name, 'fix_') !== 0) {
                    continue;
                }
                $newname = substr($name,4).'_adv';
                set_config($newname, $value, 'quiz');
                unset_config($name, 'quiz');
            }
        }
        upgrade_main_savepoint(true, 2009063000);
    }

    if ($oldversion < 2009071000) {

    /// Rename field contextid on table block_instances to parentcontextid
        $table = new xmldb_table('block_instances');
        $field = new xmldb_field('contextid', XMLDB_TYPE_INTEGER, '10', XMLDB_UNSIGNED, XMLDB_NOTNULL, null, null, 'blockname');

    /// Launch rename field parentcontextid
        $dbman->rename_field($table, $field, 'parentcontextid');

    /// Main savepoint reached
        upgrade_main_savepoint(true, 2009071000);
    }

    if ($oldversion < 2009071600) {

    /// Define field summaryformat to be added to post
        $table = new xmldb_table('post');
        $field = new xmldb_field('summaryformat', XMLDB_TYPE_INTEGER, '2', XMLDB_UNSIGNED, XMLDB_NOTNULL, null, '0', 'format');

    /// Conditionally launch add field summaryformat
        if (!$dbman->field_exists($table, $field)) {
            $dbman->add_field($table, $field);
        }

    /// Main savepoint reached
        upgrade_main_savepoint(true, 2009071600);
    }

    if ($oldversion < 2009072400) {

    /// Define table comments to be created
        $table = new xmldb_table('comments');

    /// Adding fields to table comments
        $table->add_field('id', XMLDB_TYPE_INTEGER, '10', XMLDB_UNSIGNED, XMLDB_NOTNULL, XMLDB_SEQUENCE, null);
        $table->add_field('contextid', XMLDB_TYPE_INTEGER, '10', XMLDB_UNSIGNED, XMLDB_NOTNULL, null, null);
        $table->add_field('commentarea', XMLDB_TYPE_CHAR, '255', null, XMLDB_NOTNULL, null, null);
        $table->add_field('itemid', XMLDB_TYPE_INTEGER, '10', XMLDB_UNSIGNED, XMLDB_NOTNULL, null, null);
        $table->add_field('content', XMLDB_TYPE_TEXT, 'small', null, XMLDB_NOTNULL, null, null);
        $table->add_field('format', XMLDB_TYPE_INTEGER, '2', XMLDB_UNSIGNED, XMLDB_NOTNULL, null, '0');
        $table->add_field('userid', XMLDB_TYPE_INTEGER, '10', XMLDB_UNSIGNED, XMLDB_NOTNULL, null, null);
        $table->add_field('timecreated', XMLDB_TYPE_INTEGER, '10', XMLDB_UNSIGNED, XMLDB_NOTNULL, null, null);

    /// Adding keys to table comments
        $table->add_key('primary', XMLDB_KEY_PRIMARY, array('id'));

    /// Conditionally launch create table for comments
        if (!$dbman->table_exists($table)) {
            $dbman->create_table($table);
        }

    /// Main savepoint reached
        upgrade_main_savepoint(true, 2009072400);
    }

    /**
     * This upgrade is to set up the new navigation blocks that have been developed
     * as part of Moodle 2.0
     * Now I [Sam Hemelryk] hit a conundrum while exploring how to go about this
     * as not only do we want to install the new blocks but we also want to set up
     * default instances of them, and at the same time remove instances of the blocks
     * that were/will-be outmoded by the two new navigation blocks.
     * After talking it through with Tim Hunt {@link http://moodle.org/mod/cvsadmin/view.php?conversationid=3112}
     * we decided that the best way to go about this was to put the bulk of the
     * upgrade operation into core upgrade `here` but to let the plugins block
     * still install the blocks.
     * This leaves one hairy end in that we will create block_instances within the
     * DB before the blocks themselves are created within the DB
     */
    if ($oldversion < 2009082800) {

        echo $OUTPUT->notification(get_string('navigationupgrade', 'admin'));

        // Get the system context so we can set the block instances to it
        $syscontext = get_context_instance(CONTEXT_SYSTEM);

        // An array to contain the new block instances we will create
        $newblockinstances = array('globalnavigation'=>new stdClass,'settingsnavigation'=>new stdClass);
        // The new global navigation block instance as a stdClass
        $newblockinstances['globalnavigation']->blockname = 'global_navigation_tree';
        $newblockinstances['globalnavigation']->parentcontextid = $syscontext->id; // System context
        $newblockinstances['globalnavigation']->showinsubcontexts = true; // Show absolutely everywhere
        $newblockinstances['globalnavigation']->pagetypepattern = '*'; // Thats right everywhere
        $newblockinstances['globalnavigation']->subpagetypepattern = null;
        $newblockinstances['globalnavigation']->defaultregion = BLOCK_POS_LEFT;
        $newblockinstances['globalnavigation']->defaultweight = -10; // Try make this first
        $newblockinstances['globalnavigation']->configdata = '';
        // The new settings navigation block instance as a stdClass
        $newblockinstances['settingsnavigation']->blockname = 'settings_navigation_tree';
        $newblockinstances['settingsnavigation']->parentcontextid = $syscontext->id;
        $newblockinstances['settingsnavigation']->showinsubcontexts = true;
        $newblockinstances['settingsnavigation']->pagetypepattern = '*';
        $newblockinstances['settingsnavigation']->subpagetypepattern = null;
        $newblockinstances['settingsnavigation']->defaultregion = BLOCK_POS_LEFT;
        $newblockinstances['settingsnavigation']->defaultweight = -9; // Try make this second
        $newblockinstances['settingsnavigation']->configdata = '';

        // Blocks that are outmoded and for whom the bells will toll... by which I
        // mean we will delete all instances of
        $outmodedblocks = array('participants','admin_tree','activity_modules','admin','course_list');
        $outmodedblocksstring = '\''.join('\',\'',$outmodedblocks).'\'';
        unset($outmodedblocks);
        // Retrieve the block instance id's and parent contexts, so we can join them an GREATLY
        // cut down the number of delete queries we will need to run
        $allblockinstances = $DB->get_recordset_select('block_instances', 'blockname IN ('.$outmodedblocksstring.')', array(), '', 'id, parentcontextid');

        $contextids = array();
        $instanceids = array();
        // Iterate through all block instances
        foreach ($allblockinstances as $blockinstance) {
            if (!in_array($blockinstance->parentcontextid, $contextids)) {
                $contextids[] = $blockinstance->parentcontextid;

                // If we have over 1000 contexts clean them up and reset the array
                // this ensures we don't hit any nasty memory limits or such
                if (count($contextids) > 1000) {
                    upgrade_cleanup_unwanted_block_contexts($contextids);
                    $contextids = array();
                }
            }
            if (!in_array($blockinstance->id, $instanceids)) {
                $instanceids[] = $blockinstance->id;
                // If we have more than 1000 block instances now remove all block positions
                // and empty the array
                if (count($instanceids) > 1000) {
                    $instanceidstring = join(',',$instanceids);
                    $DB->delete_records_select('block_positions', 'blockinstanceid IN ('.$instanceidstring.')');
                    $instanceids = array();
                }
            }
        }

        upgrade_cleanup_unwanted_block_contexts($contextids);

        if ($instanceids) {
            $instanceidstring = join(',',$instanceids);
            $DB->delete_records_select('block_positions', 'blockinstanceid IN ('.$instanceidstring.')');
        }

        unset($allblockinstances);
        unset($contextids);
        unset($instanceids);
        unset($instanceidstring);

        // Now remove the actual block instance
        $DB->delete_records_select('block_instances', 'blockname IN ('.$outmodedblocksstring.')');
        unset($outmodedblocksstring);

        // Insert the new block instances. Remember they have not been installed yet
        // however this should not be a problem
        foreach ($newblockinstances as $blockinstance) {
            $blockinstance->id= $DB->insert_record('block_instances', $blockinstance);
            // Ensure the block context is created.
            get_context_instance(CONTEXT_BLOCK, $blockinstance->id);
        }
        unset($newblockinstances);

        upgrade_main_savepoint(true, 2009082800);
        // The end of the navigation upgrade
    }

    if ($oldversion < 2009100602) {
    /// Define table external_functions to be created
        $table = new xmldb_table('external_functions');

    /// Adding fields to table external_functions
        $table->add_field('id', XMLDB_TYPE_INTEGER, '10', XMLDB_UNSIGNED, XMLDB_NOTNULL, XMLDB_SEQUENCE, null);
        $table->add_field('name', XMLDB_TYPE_CHAR, '200', null, XMLDB_NOTNULL, null, null);
        $table->add_field('classname', XMLDB_TYPE_CHAR, '100', null, XMLDB_NOTNULL, null, null);
        $table->add_field('methodname', XMLDB_TYPE_CHAR, '100', null, XMLDB_NOTNULL, null, null);
        $table->add_field('classpath', XMLDB_TYPE_CHAR, '255', null, null, null, null);
        $table->add_field('component', XMLDB_TYPE_CHAR, '100', null, XMLDB_NOTNULL, null, null);

    /// Adding keys to table external_functions
        $table->add_key('primary', XMLDB_KEY_PRIMARY, array('id'));

    /// Adding indexes to table external_functions
        $table->add_index('name', XMLDB_INDEX_UNIQUE, array('name'));

    /// Launch create table for external_functions
        $dbman->create_table($table);

    /// Main savepoint reached
        upgrade_main_savepoint(true, 2009100602);
    }

    if ($oldversion < 2009100603) {
        /// Define table external_services to be created
        $table = new xmldb_table('external_services');

    /// Adding fields to table external_services
        $table->add_field('id', XMLDB_TYPE_INTEGER, '10', XMLDB_UNSIGNED, XMLDB_NOTNULL, XMLDB_SEQUENCE, null);
        $table->add_field('name', XMLDB_TYPE_CHAR, '200', null, XMLDB_NOTNULL, null, null);
        $table->add_field('enabled', XMLDB_TYPE_INTEGER, '1', XMLDB_UNSIGNED, XMLDB_NOTNULL, null, null);
        $table->add_field('requiredcapability', XMLDB_TYPE_CHAR, '150', null, null, null, null);
        $table->add_field('restrictedusers', XMLDB_TYPE_INTEGER, '1', XMLDB_UNSIGNED, XMLDB_NOTNULL, null, null);
        $table->add_field('component', XMLDB_TYPE_CHAR, '100', null, null, null, null);
        $table->add_field('timecreated', XMLDB_TYPE_INTEGER, '10', XMLDB_UNSIGNED, XMLDB_NOTNULL, null, null);
        $table->add_field('timemodified', XMLDB_TYPE_INTEGER, '10', XMLDB_UNSIGNED, null, null, null);

    /// Adding keys to table external_services
        $table->add_key('primary', XMLDB_KEY_PRIMARY, array('id'));

    /// Adding indexes to table external_services
        $table->add_index('name', XMLDB_INDEX_UNIQUE, array('name'));

    /// Launch create table for external_services
        $dbman->create_table($table);

    /// Main savepoint reached
        upgrade_main_savepoint(true, 2009100603);
    }

    if ($oldversion < 2009100604) {
    /// Define table external_services_functions to be created
        $table = new xmldb_table('external_services_functions');

    /// Adding fields to table external_services_functions
        $table->add_field('id', XMLDB_TYPE_INTEGER, '10', XMLDB_UNSIGNED, XMLDB_NOTNULL, XMLDB_SEQUENCE, null);
        $table->add_field('externalserviceid', XMLDB_TYPE_INTEGER, '10', XMLDB_UNSIGNED, XMLDB_NOTNULL, null, null);
        $table->add_field('functionname', XMLDB_TYPE_CHAR, '200', null, XMLDB_NOTNULL, null, null);

    /// Adding keys to table external_services_functions
        $table->add_key('primary', XMLDB_KEY_PRIMARY, array('id'));
        $table->add_key('externalserviceid', XMLDB_KEY_FOREIGN, array('externalserviceid'), 'external_services', array('id'));

    /// Launch create table for external_services_functions
        $dbman->create_table($table);

    /// Main savepoint reached
        upgrade_main_savepoint(true, 2009100604);
    }

    if ($oldversion < 2009100605) {
    /// Define table external_services_users to be created
        $table = new xmldb_table('external_services_users');

    /// Adding fields to table external_services_users
        $table->add_field('id', XMLDB_TYPE_INTEGER, '10', XMLDB_UNSIGNED, XMLDB_NOTNULL, XMLDB_SEQUENCE, null);
        $table->add_field('externalserviceid', XMLDB_TYPE_INTEGER, '10', XMLDB_UNSIGNED, XMLDB_NOTNULL, null, null);
        $table->add_field('userid', XMLDB_TYPE_INTEGER, '10', XMLDB_UNSIGNED, XMLDB_NOTNULL, null, null);
        $table->add_field('iprestriction', XMLDB_TYPE_CHAR, '255', null, null, null, null);
        $table->add_field('validuntil', XMLDB_TYPE_INTEGER, '10', XMLDB_UNSIGNED, null, null, null);
        $table->add_field('timecreated', XMLDB_TYPE_INTEGER, '10', XMLDB_UNSIGNED, null, null, null);

    /// Adding keys to table external_services_users
        $table->add_key('primary', XMLDB_KEY_PRIMARY, array('id'));
        $table->add_key('externalserviceid', XMLDB_KEY_FOREIGN, array('externalserviceid'), 'external_services', array('id'));
        $table->add_key('userid', XMLDB_KEY_FOREIGN, array('userid'), 'user', array('id'));

    /// Launch create table for external_services_users
        $dbman->create_table($table);

    /// Main savepoint reached
        upgrade_main_savepoint(true, 2009100605);
    }

    if ($oldversion < 2009102600) {

    /// Define table external_tokens to be created
        $table = new xmldb_table('external_tokens');

    /// Adding fields to table external_tokens
        $table->add_field('id', XMLDB_TYPE_INTEGER, '10', XMLDB_UNSIGNED, XMLDB_NOTNULL, XMLDB_SEQUENCE, null);
        $table->add_field('token', XMLDB_TYPE_CHAR, '128', null, XMLDB_NOTNULL, null, null);
        $table->add_field('tokentype', XMLDB_TYPE_INTEGER, '4', XMLDB_UNSIGNED, XMLDB_NOTNULL, null, null);
        $table->add_field('userid', XMLDB_TYPE_INTEGER, '10', XMLDB_UNSIGNED, XMLDB_NOTNULL, null, null);
        $table->add_field('externalserviceid', XMLDB_TYPE_INTEGER, '10', XMLDB_UNSIGNED, XMLDB_NOTNULL, null, null);
        $table->add_field('sid', XMLDB_TYPE_CHAR, '128', null, null, null, null);
        $table->add_field('contextid', XMLDB_TYPE_INTEGER, '10', XMLDB_UNSIGNED, XMLDB_NOTNULL, null, null);
        $table->add_field('creatorid', XMLDB_TYPE_INTEGER, '20', XMLDB_UNSIGNED, XMLDB_NOTNULL, null, '1');
        $table->add_field('iprestriction', XMLDB_TYPE_CHAR, '255', null, null, null, null);
        $table->add_field('validuntil', XMLDB_TYPE_INTEGER, '10', XMLDB_UNSIGNED, null, null, null);
        $table->add_field('timecreated', XMLDB_TYPE_INTEGER, '10', XMLDB_UNSIGNED, XMLDB_NOTNULL, null, null);
        $table->add_field('lastaccess', XMLDB_TYPE_INTEGER, '10', XMLDB_UNSIGNED, null, null, null);

    /// Adding keys to table external_tokens
        $table->add_key('primary', XMLDB_KEY_PRIMARY, array('id'));
        $table->add_key('userid', XMLDB_KEY_FOREIGN, array('userid'), 'user', array('id'));
        $table->add_key('externalserviceid', XMLDB_KEY_FOREIGN, array('externalserviceid'), 'external_services', array('id'));
        $table->add_key('contextid', XMLDB_KEY_FOREIGN, array('contextid'), 'context', array('id'));
        $table->add_key('creatorid', XMLDB_KEY_FOREIGN, array('creatorid'), 'user', array('id'));

    /// Launch create table for external_tokens
        $dbman->create_table($table);

    /// Main savepoint reached
        upgrade_main_savepoint(true, 2009102600);
    }

   if ($oldversion < 2009103000) {

    /// Define table blog_association to be created
        $table = new xmldb_table('blog_association');

    /// Adding fields to table blog_association
        $table->add_field('id', XMLDB_TYPE_INTEGER, '10', XMLDB_UNSIGNED, XMLDB_NOTNULL, XMLDB_SEQUENCE, null);
        $table->add_field('contextid', XMLDB_TYPE_INTEGER, '10', XMLDB_UNSIGNED, XMLDB_NOTNULL, null, null);
        $table->add_field('blogid', XMLDB_TYPE_INTEGER, '10', XMLDB_UNSIGNED, XMLDB_NOTNULL, null, null);

    /// Adding keys to table blog_association
        $table->add_key('primary', XMLDB_KEY_PRIMARY, array('id'));
        $table->add_key('contextid', XMLDB_KEY_FOREIGN, array('contextid'), 'context', array('id'));
        $table->add_key('blogid', XMLDB_KEY_FOREIGN, array('blogid'), 'post', array('id'));

    /// Conditionally launch create table for blog_association
        if (!$dbman->table_exists($table)) {
            $dbman->create_table($table);
        }

/// Define table blog_external to be created
        $table = new xmldb_table('blog_external');

    /// Adding fields to table blog_external
        $table->add_field('id', XMLDB_TYPE_INTEGER, '10', XMLDB_UNSIGNED, XMLDB_NOTNULL, XMLDB_SEQUENCE, null);
        $table->add_field('userid', XMLDB_TYPE_INTEGER, '10', XMLDB_UNSIGNED, XMLDB_NOTNULL, null, null);
        $table->add_field('name', XMLDB_TYPE_CHAR, '255', null, XMLDB_NOTNULL, null, null);
        $table->add_field('description', XMLDB_TYPE_TEXT, 'small', null, null, null, null);
        $table->add_field('url', XMLDB_TYPE_TEXT, 'small', null, XMLDB_NOTNULL, null, null);
        $table->add_field('filtertags', XMLDB_TYPE_CHAR, '255', null, null, null, null);
        $table->add_field('failedlastsync', XMLDB_TYPE_INTEGER, '1', XMLDB_UNSIGNED, XMLDB_NOTNULL, null, '0');
        $table->add_field('timemodified', XMLDB_TYPE_INTEGER, '10', XMLDB_UNSIGNED, null, null, null);
        $table->add_field('timefetched', XMLDB_TYPE_INTEGER, '10', XMLDB_UNSIGNED, XMLDB_NOTNULL, null, '0');

    /// Adding keys to table blog_external
        $table->add_key('primary', XMLDB_KEY_PRIMARY, array('id'));
        $table->add_key('userid', XMLDB_KEY_FOREIGN, array('userid'), 'user', array('id'));

    /// Conditionally launch create table for blog_external
        if ($dbman->table_exists($table)) {
            // Delete the existing one first (comes from early dev version)
            $dbman->drop_table($table);
        }
        $dbman->create_table($table);

       // upgrade notice is now in admin/tool/bloglevelupgrade/

    /// Main savepoint reached
        upgrade_main_savepoint(true, 2009103000);
    }

    if ($oldversion < 2009110400) {
        // list of tables where we need to add new format field and convert texts
        $extendtables = array('course'              => 'summary',
                              'course_categories'   => 'description',
                              'course_categories'   => 'description',
                              'course_request'      => 'summary',
                              'grade_outcomes'      => 'description',
                              'groups'              => 'description',
                              'groupings'           => 'description',
                              'scale'               => 'description',
                              'user_info_field'     => 'description',
                              'user_info_field'     => 'defaultdata',
                              'user_info_data'      => 'data');

        foreach ($extendtables as $tablestr => $fieldstr) {
            $formatfieldstr = $fieldstr.'format';

            $table = new xmldb_table($tablestr);
            $field = new xmldb_field($formatfieldstr, XMLDB_TYPE_INTEGER, '2', XMLDB_UNSIGNED, XMLDB_NOTNULL, null, '0', $fieldstr);
            // Check that the field doesn't already exists
            if (!$dbman->field_exists($table, $field)) {
                // Add the new field
                $dbman->add_field($table, $field);
            }
            if ($CFG->texteditors !== 'textarea') {
                $rs = $DB->get_recordset($tablestr, array($formatfieldstr => FORMAT_MOODLE), '', "id,$fieldstr,$formatfieldstr");
                foreach ($rs as $rec) {
                    $rec->$fieldstr       = text_to_html($rec->$fieldstr, false, false, true);
                    $rec->$formatfieldstr = FORMAT_HTML;
                    $DB->update_record($tablestr, $rec);
                    upgrade_set_timeout();
                }
                $rs->close();
                unset($rs);
            }
        }

        unset($rec);
        unset($extendtables);

        upgrade_main_savepoint(true, 2009110400);
    }

    if ($oldversion < 2009110401) {
        $table = new xmldb_table('user');

        // Change the precision of the description field first up.
        // This may grow!
        $field = new xmldb_field('description', XMLDB_TYPE_TEXT, 'big', null, null, null, null, 'url');
        $dbman->change_field_precision($table, $field);

        $field = new xmldb_field('descriptionformat', XMLDB_TYPE_INTEGER, '2', XMLDB_UNSIGNED, XMLDB_NOTNULL, null, '0', 'description');
        // Check that the field doesn't already exists
        if (!$dbman->field_exists($table, $field)) {
            // Add the new field
            $dbman->add_field($table, $field);
        }
        if ($CFG->texteditors !== 'textarea') {
            $rs = $DB->get_recordset('user', array('descriptionformat'=>FORMAT_MOODLE, 'deleted'=>0, 'htmleditor'=>1), '', "id,description,descriptionformat");
            foreach ($rs as $rec) {
                $rec->description       = text_to_html($rec->description, false, false, true);
                $rec->descriptionformat = FORMAT_HTML;
                $DB->update_record('user', $rec);
                upgrade_set_timeout();
            }
            $rs->close();
        }

        upgrade_main_savepoint(true, 2009110401);
    }

    if ($oldversion < 2009112400) {
        if (empty($CFG->passwordsaltmain)) {
            $subject = get_string('check_passwordsaltmain_name', 'report_security');
            $description = get_string('check_passwordsaltmain_warning', 'report_security');;
            upgrade_log(UPGRADE_LOG_NOTICE, null, $subject, $description);
        }
        upgrade_main_savepoint(true, 2009112400);
    }

    if ($oldversion < 2010011200) {
        $table = new xmldb_table('grade_categories');
        $field = new xmldb_field('hidden', XMLDB_TYPE_INTEGER, '1', XMLDB_UNSIGNED, XMLDB_NOTNULL, null, 0, 'timemodified');

        if (!$dbman->field_exists($table, $field)) {
            $dbman->add_field($table, $field);
        }

        upgrade_main_savepoint(true, 2010011200);
    }

    if ($oldversion < 2010012500) {
        upgrade_fix_incorrect_mnethostids();
        upgrade_main_savepoint(true, 2010012500);
    }

    if ($oldversion < 2010012600) {
        // do stuff to the mnet table
        $table = new xmldb_table('mnet_rpc');

        $field = new xmldb_field('parent_type', XMLDB_TYPE_CHAR, '20', null, XMLDB_NOTNULL, null, null, 'xmlrpc_path');
        $dbman->rename_field($table, $field, 'plugintype');

        $field = new xmldb_field('parent', XMLDB_TYPE_CHAR, '20', null, XMLDB_NOTNULL, null, null, 'xmlrpc_path');
        $dbman->rename_field($table, $field, 'pluginname');

        $field = new xmldb_field('filename', XMLDB_TYPE_CHAR, '100', null, XMLDB_NOTNULL, null, null, 'profile');
        if (!$dbman->field_exists($table, $field)) {
            $dbman->add_field($table, $field);
        }

        $field = new xmldb_field('classname', XMLDB_TYPE_CHAR, '150', null, null, null, null, 'filename');
        if (!$dbman->field_exists($table, $field)) {
            $dbman->add_field($table, $field);
        }

        $field = new xmldb_field('static', XMLDB_TYPE_INTEGER, '1', null, null, null, null, 'classname');
        if (!$dbman->field_exists($table, $field)) {
            $dbman->add_field($table, $field);
        }

    /// Main savepoint reached
        upgrade_main_savepoint(true, 2010012600);
    }

    if ($oldversion < 2010012900) {

    /// Define table mnet_remote_rpc to be created
        $table = new xmldb_table('mnet_remote_rpc');

    /// Adding fields to table mnet_remote_rpc
        $table->add_field('id', XMLDB_TYPE_INTEGER, '10', XMLDB_UNSIGNED, XMLDB_NOTNULL, XMLDB_SEQUENCE, null);
        $table->add_field('functionname', XMLDB_TYPE_CHAR, '40', null, XMLDB_NOTNULL, null, null);
        $table->add_field('xmlrpcpath', XMLDB_TYPE_CHAR, '80', null, XMLDB_NOTNULL, null, null);

    /// Adding keys to table mnet_remote_rpc
        $table->add_key('primary', XMLDB_KEY_PRIMARY, array('id'));

    /// Conditionally launch create table for mnet_remote_rpc
        if (!$dbman->table_exists($table)) {
            $dbman->create_table($table);
        }


    /// Define table mnet_remote_service2rpc to be created
        $table = new xmldb_table('mnet_remote_service2rpc');

    /// Adding fields to table mnet_remote_service2rpc
        $table->add_field('id', XMLDB_TYPE_INTEGER, '10', XMLDB_UNSIGNED, XMLDB_NOTNULL, XMLDB_SEQUENCE, null);
        $table->add_field('serviceid', XMLDB_TYPE_INTEGER, '10', XMLDB_UNSIGNED, XMLDB_NOTNULL, null, '0');
        $table->add_field('rpcid', XMLDB_TYPE_INTEGER, '10', XMLDB_UNSIGNED, XMLDB_NOTNULL, null, '0');

    /// Adding keys to table mnet_remote_service2rpc
        $table->add_key('primary', XMLDB_KEY_PRIMARY, array('id'));

    /// Adding indexes to table mnet_remote_service2rpc
        $table->add_index('rpcid_serviceid', XMLDB_INDEX_UNIQUE, array('rpcid', 'serviceid'));

    /// Conditionally launch create table for mnet_remote_service2rpc
        if (!$dbman->table_exists($table)) {
            $dbman->create_table($table);
        }


    /// Rename field function_name on table mnet_rpc to functionname
        $table = new xmldb_table('mnet_rpc');
        $field = new xmldb_field('function_name', XMLDB_TYPE_CHAR, '40', null, XMLDB_NOTNULL, null, null, 'id');

    /// Launch rename field function_name
        $dbman->rename_field($table, $field, 'functionname');


    /// Rename field xmlrpc_path on table mnet_rpc to xmlrpcpath
        $table = new xmldb_table('mnet_rpc');
        $field = new xmldb_field('xmlrpc_path', XMLDB_TYPE_CHAR, '80', null, XMLDB_NOTNULL, null, null, 'function_name');

    /// Launch rename field xmlrpc_path
        $dbman->rename_field($table, $field, 'xmlrpcpath');


    /// Main savepoint reached
        upgrade_main_savepoint(true, 2010012900);
    }

    if ($oldversion < 2010012901) {

        /// Define field plugintype to be added to mnet_remote_rpc
        $table = new xmldb_table('mnet_remote_rpc');
        $field = new xmldb_field('plugintype', XMLDB_TYPE_CHAR, '20', null, XMLDB_NOTNULL, null, null, 'xmlrpcpath');

        /// Conditionally launch add field plugintype
        if (!$dbman->field_exists($table, $field)) {
            $dbman->add_field($table, $field);
        }

    /// Define field pluginname to be added to mnet_remote_rpc
        $field = new xmldb_field('pluginname', XMLDB_TYPE_CHAR, '20', null, XMLDB_NOTNULL, null, null, 'plugintype');

    /// Conditionally launch add field pluginname
        if (!$dbman->field_exists($table, $field)) {
            $dbman->add_field($table, $field);
        }

        /// Main savepoint reached
        upgrade_main_savepoint(true, 2010012901);
    }

    if ($oldversion < 2010012902) {

    /// Define field enabled to be added to mnet_remote_rpc
        $table = new xmldb_table('mnet_remote_rpc');
        $field = new xmldb_field('enabled', XMLDB_TYPE_INTEGER, '1', null, XMLDB_NOTNULL, null, null, 'pluginname');

    /// Conditionally launch add field enabled
        if (!$dbman->field_exists($table, $field)) {
            $dbman->add_field($table, $field);
        }

        /// Main savepoint reached
        upgrade_main_savepoint(true, 2010012902);
    }

    /// MDL-17863. Increase the portno column length on mnet_host to handle any port number
    if ($oldversion < 2010020100) {
    /// Changing precision of field portno on table mnet_host to (5)
        $table = new xmldb_table('mnet_host');
        $field = new xmldb_field('portno', XMLDB_TYPE_INTEGER, '5', XMLDB_UNSIGNED, XMLDB_NOTNULL, null, '0', 'transport');

    /// Launch change of precision for field portno
        $dbman->change_field_precision($table, $field);

        upgrade_main_savepoint(true, 2010020100);
    }

    if ($oldversion < 2010020300) {

    /// Define field timecreated to be added to user
        $table = new xmldb_table('user');
        $field = new xmldb_field('timecreated', XMLDB_TYPE_INTEGER, '10', XMLDB_UNSIGNED, XMLDB_NOTNULL, null, '0', 'trackforums');

        if (!$dbman->field_exists($table, $field)) {
        /// Launch add field timecreated
            $dbman->add_field($table, $field);

            $DB->execute("UPDATE {user} SET timecreated = firstaccess");

            $sql = "UPDATE {user} SET timecreated = " . time() ." where timecreated = 0";
            $DB->execute($sql);
        }
        upgrade_main_savepoint(true, 2010020300);
    }

    // MDL-21407. Trim leading spaces from default tex latexpreamble causing problems under some confs
    if ($oldversion < 2010020301) {
        if ($preamble = $CFG->filter_tex_latexpreamble) {
            $preamble = preg_replace('/^ +/m', '', $preamble);
            set_config('filter_tex_latexpreamble', $preamble);
        }
        upgrade_main_savepoint(true, 2010020301);
    }

    if ($oldversion < 2010021400) {
    /// Changes to modinfo mean we need to rebuild course cache
        require_once($CFG->dirroot . '/course/lib.php');
        rebuild_course_cache(0, true);
        upgrade_main_savepoint(true, 2010021400);
    }

    if ($oldversion < 2010021800) {
        $DB->set_field('mnet_application', 'sso_jump_url', '/auth/mnet/jump.php', array('name' => 'moodle'));
        upgrade_main_savepoint(true, 2010021800);
    }

    if ($oldversion < 2010031900) {
        // regeneration of sessions is always enabled, no need for this setting any more
        unset_config('regenloginsession');
        upgrade_main_savepoint(true, 2010031900);
    }

    if ($oldversion < 2010033101.02) {

    /// Define table license to be created
        $table = new xmldb_table('license');

    /// Adding fields to table license
        $table->add_field('id', XMLDB_TYPE_INTEGER, '10', XMLDB_UNSIGNED, XMLDB_NOTNULL, XMLDB_SEQUENCE, null);
        $table->add_field('shortname', XMLDB_TYPE_CHAR, '255', null, null, null, null);
        $table->add_field('fullname', XMLDB_TYPE_TEXT, 'small', null, null, null, null);
        $table->add_field('source', XMLDB_TYPE_CHAR, '255', null, null, null, null);
        $table->add_field('enabled', XMLDB_TYPE_INTEGER, '1', XMLDB_UNSIGNED, XMLDB_NOTNULL, null, '1');
        $table->add_field('version', XMLDB_TYPE_INTEGER, '10', null, XMLDB_NOTNULL, null, '0');

    /// Adding keys to table license
        $table->add_key('primary', XMLDB_KEY_PRIMARY, array('id'));

    /// Conditionally launch create table for license
        if (!$dbman->table_exists($table)) {
            $dbman->create_table($table);
        }
        $active_licenses = array();

        $license = new stdClass();

        // add unknown license
        $license->shortname = 'unknown';
        $license->fullname = 'Unknown license';
        $license->source = '';
        $license->enabled = 1;
        $license->version = '2010033100';
        $active_licenses[] = $license->shortname;
        if ($record = $DB->get_record('license', array('shortname'=>$license->shortname))) {
            if ($record->version < $license->version) {
                // update license record
                $license->enabled = $record->enabled;
                $license->id = $record->id;
                $DB->update_record('license', $license);
            }
        } else {
            $DB->insert_record('license', $license);
        }

        // add all rights reserved license
        $license->shortname = 'allrightsreserved';
        $license->fullname = 'All rights reserved';
        $license->source = 'http://en.wikipedia.org/wiki/All_rights_reserved';
        $license->enabled = 1;
        $license->version = '2010033100';
        $active_licenses[] = $license->shortname;
        if ($record = $DB->get_record('license', array('shortname'=>$license->shortname))) {
            if ($record->version < $license->version) {
                // update license record
                $license->id = $record->id;
                $license->enabled = $record->enabled;
                $DB->update_record('license', $license);
            }
        } else {
            $DB->insert_record('license', $license);
        }

        // add public domain license
        $license->shortname = 'public';
        $license->fullname = 'Public Domain';
        $license->source = 'http://creativecommons.org/licenses/publicdomain/';
        $license->enabled = 1;
        $license->version = '2010033100';
        $active_licenses[] = $license->shortname;
        if ($record = $DB->get_record('license', array('shortname'=>$license->shortname))) {
            if ($record->version < $license->version) {
                // update license record
                $license->enabled = $record->enabled;
                $license->id = $record->id;
                $DB->update_record('license', $license);
            }
        } else {
            $DB->insert_record('license', $license);
        }

        // add creative commons license
        $license->shortname = 'cc';
        $license->fullname = 'Creative Commons';
        $license->source = 'http://creativecommons.org/licenses/by/3.0/';
        $license->enabled = 1;
        $license->version = '2010033100';
        $active_licenses[] = $license->shortname;
        if ($record = $DB->get_record('license', array('shortname'=>$license->shortname))) {
            if ($record->version < $license->version) {
                // update license record
                $license->enabled = $record->enabled;
                $license->id = $record->id;
                $DB->update_record('license', $license);
            }
        } else {
            $DB->insert_record('license', $license);
        }

        // add creative commons no derivs license
        $license->shortname = 'cc-nd';
        $license->fullname = 'Creative Commons - NoDerivs';
        $license->source = 'http://creativecommons.org/licenses/by-nd/3.0/';
        $license->enabled = 1;
        $license->version = '2010033100';
        $active_licenses[] = $license->shortname;
        if ($record = $DB->get_record('license', array('shortname'=>$license->shortname))) {
            if ($record->version < $license->version) {
                // update license record
                $license->enabled = $record->enabled;
                $license->id = $record->id;
                $DB->update_record('license', $license);
            }
        } else {
            $DB->insert_record('license', $license);
        }

        // add creative commons no commercial no derivs license
        $license->shortname = 'cc-nc-nd';
        $license->fullname = 'Creative Commons - No Commercial NoDerivs';
        $license->source = 'http://creativecommons.org/licenses/by-nc-nd/3.0/';
        $license->enabled = 1;
        $license->version = '2010033100';
        $active_licenses[] = $license->shortname;
        if ($record = $DB->get_record('license', array('shortname'=>$license->shortname))) {
            if ($record->version < $license->version) {
                // update license record
                $license->enabled = $record->enabled;
                $license->id = $record->id;
                $DB->update_record('license', $license);
            }
        } else {
            $DB->insert_record('license', $license);
        }

        // add creative commons no commercial
        $license->shortname = 'cc-nc-nd';
        $license->shortname = 'cc-nc';
        $license->fullname = 'Creative Commons - No Commercial';
        $license->source = 'http://creativecommons.org/licenses/by-nd/3.0/';
        $license->enabled = 1;
        $license->version = '2010033100';
        $active_licenses[] = $license->shortname;
        if ($record = $DB->get_record('license', array('shortname'=>$license->shortname))) {
            if ($record->version < $license->version) {
                // update license record
                $license->enabled = $record->enabled;
                $license->id = $record->id;
                $DB->update_record('license', $license);
            }
        } else {
            $DB->insert_record('license', $license);
        }

        // add creative commons no commercial sharealike
        $license->shortname = 'cc-nc-sa';
        $license->fullname = 'Creative Commons - No Commercial ShareAlike';
        $license->source = 'http://creativecommons.org/licenses/by-nc-sa/3.0/';
        $license->enabled = 1;
        $license->version = '2010033100';
        $active_licenses[] = $license->shortname;
        if ($record = $DB->get_record('license', array('shortname'=>$license->shortname))) {
            if ($record->version < $license->version) {
                // update license record
                $license->enabled = $record->enabled;
                $license->id = $record->id;
                $DB->update_record('license', $license);
            }
        } else {
            $DB->insert_record('license', $license);
        }

        // add creative commons sharealike
        $license->shortname = 'cc-sa';
        $license->fullname = 'Creative Commons - ShareAlike';
        $license->source = 'http://creativecommons.org/licenses/by-sa/3.0/';
        $license->enabled = 1;
        $license->version = '2010033100';
        $active_licenses[] = $license->shortname;
        if ($record = $DB->get_record('license', array('shortname'=>$license->shortname))) {
            if ($record->version < $license->version) {
                // update license record
                $license->enabled = $record->enabled;
                $license->id = $record->id;
                $DB->update_record('license', $license);
            }
        } else {
            $DB->insert_record('license', $license);
        }

        set_config('licenses', implode(',', $active_licenses));
    /// set site default license
        set_config('sitedefaultlicense', 'allrightsreserved');

    /// Main savepoint reached
        upgrade_main_savepoint(true, 2010033101.02);
    }

    if ($oldversion < 2010033102.00) {
        // rename course view capability to participate
        $params = array('viewcap'=>'moodle/course:view', 'participatecap'=>'moodle/course:participate');
        $sql = "UPDATE {role_capabilities} SET capability = :participatecap WHERE capability = :viewcap";
        $DB->execute($sql, $params);
        $sql = "UPDATE {capabilities} SET name = :participatecap WHERE name = :viewcap";
        $DB->execute($sql, $params);
        // note: the view capability is readded again at the end of upgrade, but with different meaning
        upgrade_main_savepoint(true, 2010033102.00);
    }

    if ($oldversion < 2010033102.01) {
        // Define field archetype to be added to role table
        $table = new xmldb_table('role');
        $field = new xmldb_field('archetype', XMLDB_TYPE_CHAR, '30', null, XMLDB_NOTNULL, null, null, 'sortorder');
        $dbman->add_field($table, $field);
        upgrade_main_savepoint(true, 2010033102.01);
    }

    if ($oldversion < 2010033102.02) {
        // Set archetype for existing roles and change admin role to manager role
        $sql = "SELECT r.*, rc.capability
                  FROM {role} r
                  JOIN {role_capabilities} rc ON rc.roleid = r.id
                 WHERE rc.contextid = :syscontextid AND rc.capability LIKE :legacycaps
              ORDER BY r.id";
        $params = array('syscontextid'=>SYSCONTEXTID, 'legacycaps'=>'moodle/legacy:%');
        $substart = strlen('moodle/legacy:');
        $roles = $DB->get_recordset_sql($sql, $params); // in theory could be multiple legacy flags in one role
        foreach ($roles as $role) {
            $role->archetype = substr($role->capability, $substart);
            unset($role->capability);
            if ($role->archetype === 'admin') {
                $i = '';
                if ($DB->record_exists('role', array('shortname'=>'manager')) or $DB->record_exists('role', array('name'=>get_string('manager', 'role')))) {
                    $i = 2;
                    while($DB->record_exists('role', array('shortname'=>'manager'.$i)) or $DB->record_exists('role', array('name'=>get_string('manager', 'role').$i))) {
                        $i++;
                    }
                }
                $role->archetype = 'manager';
                if ($role->shortname === 'admin') {
                    $role->shortname   = 'manager'.$i;
                    $role->name        = get_string('manager', 'role').$i;
                    $role->description = get_string('managerdescription', 'role');
                }
            }
            $DB->update_record('role', $role);
        }
        $roles->close();

        upgrade_main_savepoint(true, 2010033102.02);
    }

    if ($oldversion < 2010033102.03) {
        // Now pick site admins (===have manager role assigned at the system context)
        // and store them in the new $CFG->siteadmins setting as comma separated list
        $sql = "SELECT ra.id, ra.userid
                  FROM {role_assignments} ra
                  JOIN {role} r ON r.id = ra.roleid
                  JOIN {user} u ON u.id = ra.userid
                 WHERE ra.contextid = :syscontext AND r.archetype = 'manager' AND u.deleted = 0
              ORDER BY ra.id";
        $ras = $DB->get_records_sql($sql, array('syscontext'=>SYSCONTEXTID));
        $admins = array();
        foreach ($ras as $ra) {
            $admins[$ra->userid] = $ra->userid;
            set_config('siteadmins', implode(',', $admins)); // better to save it repeatedly, we do need at least one admin
            $DB->delete_records('role_assignments', array('id'=>$ra->id));
        }

        upgrade_main_savepoint(true, 2010033102.03);
    }

    if ($oldversion < 2010033102.04) {
        // clean up the manager roles
        $managers = $DB->get_records('role', array('archetype'=>'manager'));
        foreach ($managers as $manager) {
            // now sanitize the capabilities and overrides
            $DB->delete_records('role_capabilities', array('capability'=>'moodle/site:config', 'roleid'=>$manager->id)); // only site admins may configure servers
            // note: doanything and legacy caps are deleted automatically, they get moodle/course:view later at the end of the upgrade

            // remove manager role assignments bellow the course context level - admin role was never intended for activities and blocks,
            // the problem is that those assignments would not be visible after upgrade and old style admins in activities make no sense anyway
            $DB->delete_records_select('role_assignments', "roleid = :manager AND contextid IN (SELECT id FROM {context} WHERE contextlevel > 50)", array('manager'=>$manager->id));

            // allow them to assign all roles except default user, guest and frontpage - users get these roles automatically on the fly when needed
            $DB->delete_records('role_allow_assign', array('roleid'=>$manager->id));
            $roles = $DB->get_records_sql("SELECT * FROM {role} WHERE archetype <> 'user' AND archetype <> 'guest' AND archetype <> 'frontpage'");
            foreach ($roles as $role) {
                $record = (object)array('roleid'=>$manager->id, 'allowassign'=>$role->id);
                $DB->insert_record('role_allow_assign', $record);
            }

            // allow them to override all roles
            $DB->delete_records('role_allow_override', array('roleid'=>$manager->id));
            $roles = $DB->get_records_sql("SELECT * FROM {role}");
            foreach ($roles as $role) {
                $record = (object)array('roleid'=>$manager->id, 'allowoverride'=>$role->id);
                $DB->insert_record('role_allow_override', $record);
            }

            // allow them to switch to all following roles
            $DB->delete_records('role_allow_switch', array('roleid'=>$manager->id));
            $roles = $DB->get_records_sql("SELECT * FROM {role} WHERE archetype IN ('student', 'teacher', 'editingteacher')");
            foreach ($roles as $role) {
                $record = (object)array('roleid'=>$manager->id, 'allowswitch'=>$role->id);
                $DB->insert_record('role_allow_switch', $record);
            }
        }

        upgrade_main_savepoint(true, 2010033102.04);
    }

    if ($oldversion < 2010033102.05) {
        // remove course:view from all roles that are not used for enrolment, it does NOT belong there because it really means user is enrolled!
        $noenrolroles = $DB->get_records_select('role', "archetype IN ('guest', 'user', 'manager', 'coursecreator', 'frontpage')");
        foreach ($noenrolroles as $role) {
            $DB->delete_records('role_capabilities', array('roleid'=>$role->id, 'capability'=>'moodle/course:participate'));
        }
        upgrade_main_savepoint(true, 2010033102.05);
    }

    if ($oldversion < 2010033102.06) {
        // make sure there is nothing weird in default user role
        if (!empty($CFG->defaultuserroleid)) {
            if ($role = $DB->get_record('role', array('id'=>$CFG->defaultuserroleid))) {
                if ($role->archetype !== '' and $role->archetype !== 'user') {
                    upgrade_log(UPGRADE_LOG_NOTICE, null, 'Default authenticated user role (defaultuserroleid) value is invalid, setting cleared.');
                    unset_config('defaultuserroleid');
                }
            } else {
                unset_config('defaultuserroleid');
            }
        }
        upgrade_main_savepoint(true, 2010033102.06);
    }

    if ($oldversion < 2010033102.07) {
        if (!empty($CFG->displayloginfailures) and $CFG->displayloginfailures === 'teacher') {
            upgrade_log(UPGRADE_LOG_NOTICE, null, 'Displaying of login failuters to teachers is not supported any more.');
            unset_config('displayloginfailures');
        }
        upgrade_main_savepoint(true, 2010033102.07);
    }

    if ($oldversion < 2010033102.08) {
        // make sure there are no problems in default guest role settings
        if (!empty($CFG->guestroleid)) {
            if ($role = $DB->get_record('role', array('id'=>$CFG->guestroleid))) {
                if ($role->archetype !== '' and $role->archetype !== 'guest') {
                    upgrade_log(UPGRADE_LOG_NOTICE, null, 'Default guest role (guestroleid) value is invalid, setting cleared.');
                    unset_config('guestroleid');
                }
            } else {
                upgrade_log(UPGRADE_LOG_NOTICE, null, 'Role specified in Default guest role (guestroleid) does not exist, setting cleared.');
                unset_config('guestroleid');
            }
        }
        // remove all roles of the guest account - the only way to change it is to override the guest role, sorry
        // the guest account gets all the role assignments on the fly which works fine in has_capability(),
        $DB->delete_records_select('role_assignments', "userid IN (SELECT id FROM {user} WHERE username = 'guest')");

        upgrade_main_savepoint(true, 2010033102.08);
    }

    /// New table for storing which roles can be assigned in which contexts.
    if ($oldversion < 2010033102.09) {

    /// Define table role_context_levels to be created
        $table = new xmldb_table('role_context_levels');

    /// Adding fields to table role_context_levels
        $table->add_field('id', XMLDB_TYPE_INTEGER, '10', XMLDB_UNSIGNED, XMLDB_NOTNULL, XMLDB_SEQUENCE, null);
        $table->add_field('roleid', XMLDB_TYPE_INTEGER, '10', XMLDB_UNSIGNED, XMLDB_NOTNULL, null, null);
        $table->add_field('contextlevel', XMLDB_TYPE_INTEGER, '10', XMLDB_UNSIGNED, XMLDB_NOTNULL, null, null);

    /// Adding keys to table role_context_levels
        $table->add_key('primary', XMLDB_KEY_PRIMARY, array('id'));
        $table->add_key('contextlevel-roleid', XMLDB_KEY_UNIQUE, array('contextlevel', 'roleid'));
        $table->add_key('roleid', XMLDB_KEY_FOREIGN, array('roleid'), 'role', array('id'));

    /// Conditionally launch create table for role_context_levels
        if (!$dbman->table_exists($table)) {
            $dbman->create_table($table);
        }

    /// Main savepoint reached
        upgrade_main_savepoint(true, 2010033102.09);
    }

    if ($oldversion < 2010033102.10) {
        // Now populate the role_context_levels table with the default values
        // NOTE: do not use accesslib methods here

        $rolecontextlevels = array();
        $defaults = array('manager'        => array(CONTEXT_SYSTEM, CONTEXT_COURSECAT, CONTEXT_COURSE),
                          'coursecreator'  => array(CONTEXT_SYSTEM, CONTEXT_COURSECAT),
                          'editingteacher' => array(CONTEXT_COURSE, CONTEXT_MODULE),
                          'teacher'        => array(CONTEXT_COURSE, CONTEXT_MODULE),
                          'student'        => array(CONTEXT_COURSE, CONTEXT_MODULE),
                          'guest'          => array(),
                          'user'           => array(),
                          'frontpage'      => array());

        $roles = $DB->get_records('role', array(), '', 'id, archetype');
        foreach ($roles as $role) {
            if (isset($defaults[$role->archetype])) {
                $rolecontextlevels[$role->id] = $defaults[$role->archetype];
            }
        }

        // add roles without archetypes, it may contain weird things, but we can not fix them
        list($narsql, $params) = $DB->get_in_or_equal(array_keys($defaults), SQL_PARAMS_NAMED, 'ar', false);
        $sql = "SELECT DISTINCT ra.roleid, con.contextlevel
                  FROM {role_assignments} ra
                  JOIN {context} con ON ra.contextid = con.id
                  JOIN {role} r ON r.id = ra.roleid
                 WHERE r.archetype $narsql";
        $existingrolecontextlevels = $DB->get_recordset_sql($sql, $params);
        foreach ($existingrolecontextlevels as $rcl) {
            if (!isset($rolecontextlevels[$rcl->roleid])) {
                $rolecontextlevels[$rcl->roleid] = array();
            }
            $rolecontextlevels[$rcl->roleid][] = $rcl->contextlevel;
        }
        $existingrolecontextlevels->close();

        // Put the data into the database.
        $rcl = new stdClass();
        foreach ($rolecontextlevels as $roleid => $contextlevels) {
            $rcl->roleid = $roleid;
            foreach ($contextlevels as $level) {
                $rcl->contextlevel = $level;
                $DB->insert_record('role_context_levels', $rcl, false);
            }
        }

        // release memory!!
        unset($roles);
        unset($defaults);
        unset($rcl);
        unset($existingrolecontextlevels);
        unset($rolecontextlevels);

        // Main savepoint reached
        upgrade_main_savepoint(true, 2010033102.10);
    }

    if ($oldversion < 2010040700) {
        // migrate old groupings --> groupmembersonly setting
        if (isset($CFG->enablegroupings)) {
            set_config('enablegroupmembersonly', $CFG->enablegroupings);
            unset_config('enablegroupings');
        }

        // Main savepoint reached
        upgrade_main_savepoint(true, 2010040700);
    }

    if ($oldversion < 2010040900) {

        // Changing the default of field lang on table user to good old "en"
        $table = new xmldb_table('user');
        $field = new xmldb_field('lang', XMLDB_TYPE_CHAR, '30', null, XMLDB_NOTNULL, null, 'en', 'country');

        // Launch change of default for field lang
        $dbman->change_field_default($table, $field);

        // update main site lang
        if (strpos($CFG->lang, '_utf8') !== false) {
            $lang = str_replace('_utf8', '', $CFG->lang);
            set_config('lang', $lang);
        }

        // tweak langlist
        if (!empty($CFG->langlist)) {
            $langs = explode(',', $CFG->langlist);
            foreach ($langs as $key=>$lang) {
                $lang = str_replace('_utf8', '', $lang);
                $langs[$key] = $lang;
            }
            set_config('langlist', implode(',', $langs));
        }

        // Main savepoint reached
        upgrade_main_savepoint(true, 2010040900);
    }

    if ($oldversion < 2010040901) {

        // Remove "_utf8" suffix from all langs in user table
        $langs = $DB->get_records_sql("SELECT DISTINCT lang FROM {user} WHERE lang LIKE ?", array('%_utf8'));

        foreach ($langs as $lang=>$unused) {
            $newlang = str_replace('_utf8', '', $lang);
            $sql = "UPDATE {user} SET lang = :newlang WHERE lang = :lang";
            $DB->execute($sql, array('newlang'=>$newlang, 'lang'=>$lang));
        }

        // Main savepoint reached
        upgrade_main_savepoint(true, 2010040901);
    }

    if ($oldversion < 2010041301) {
        $sql = "UPDATE {block} SET name=? WHERE name=?";
        $DB->execute($sql, array('navigation', 'global_navigation_tree'));
        $DB->execute($sql, array('settings', 'settings_navigation_tree'));

        $sql = "UPDATE {block_instances} SET blockname=? WHERE blockname=?";
        $DB->execute($sql, array('navigation', 'global_navigation_tree'));
        $DB->execute($sql, array('settings', 'settings_navigation_tree'));
        upgrade_main_savepoint(true, 2010041301);
    }

    if ($oldversion < 2010042100) {

    /// Define table backup_controllers to be created
        $table = new xmldb_table('backup_controllers');

    /// Adding fields to table backup_controllers
        $table->add_field('id', XMLDB_TYPE_INTEGER, '10', XMLDB_UNSIGNED, XMLDB_NOTNULL, XMLDB_SEQUENCE, null);
        $table->add_field('backupid', XMLDB_TYPE_CHAR, '32', null, XMLDB_NOTNULL, null, null);
        $table->add_field('type', XMLDB_TYPE_CHAR, '6', null, XMLDB_NOTNULL, null, null);
        $table->add_field('itemid', XMLDB_TYPE_INTEGER, '10', XMLDB_UNSIGNED, XMLDB_NOTNULL, null, null);
        $table->add_field('format', XMLDB_TYPE_CHAR, '20', null, XMLDB_NOTNULL, null, null);
        $table->add_field('interactive', XMLDB_TYPE_INTEGER, '4', XMLDB_UNSIGNED, XMLDB_NOTNULL, null, null);
        $table->add_field('purpose', XMLDB_TYPE_INTEGER, '4', XMLDB_UNSIGNED, XMLDB_NOTNULL, null, null);
        $table->add_field('userid', XMLDB_TYPE_INTEGER, '10', XMLDB_UNSIGNED, XMLDB_NOTNULL, null, null);
        $table->add_field('status', XMLDB_TYPE_INTEGER, '4', XMLDB_UNSIGNED, XMLDB_NOTNULL, null, null);
        $table->add_field('execution', XMLDB_TYPE_INTEGER, '4', XMLDB_UNSIGNED, XMLDB_NOTNULL, null, null);
        $table->add_field('executiontime', XMLDB_TYPE_INTEGER, '10', XMLDB_UNSIGNED, XMLDB_NOTNULL, null, null);
        $table->add_field('checksum', XMLDB_TYPE_CHAR, '32', null, XMLDB_NOTNULL, null, null);
        $table->add_field('timecreated', XMLDB_TYPE_INTEGER, '10', XMLDB_UNSIGNED, XMLDB_NOTNULL, null, null);
        $table->add_field('timemodified', XMLDB_TYPE_INTEGER, '10', XMLDB_UNSIGNED, XMLDB_NOTNULL, null, null);
        $table->add_field('controller', XMLDB_TYPE_TEXT, 'big', null, XMLDB_NOTNULL, null, null);

    /// Adding keys to table backup_controllers
        $table->add_key('primary', XMLDB_KEY_PRIMARY, array('id'));
        $table->add_key('backupid_uk', XMLDB_KEY_UNIQUE, array('backupid'));
        $table->add_key('userid_fk', XMLDB_KEY_FOREIGN, array('userid'), 'user', array('id'));

    /// Adding indexes to table backup_controllers
        $table->add_index('typeitem_ix', XMLDB_INDEX_NOTUNIQUE, array('type', 'itemid'));

    /// Conditionally launch create table for backup_controllers
        if (!$dbman->table_exists($table)) {
            $dbman->create_table($table);
        }

    /// Define table backup_ids_template to be created
        $table = new xmldb_table('backup_ids_template');

    /// Adding fields to table backup_ids_template
        $table->add_field('id', XMLDB_TYPE_INTEGER, '10', XMLDB_UNSIGNED, XMLDB_NOTNULL, XMLDB_SEQUENCE, null);
        $table->add_field('backupid', XMLDB_TYPE_CHAR, '32', null, XMLDB_NOTNULL, null, null);
        $table->add_field('itemname', XMLDB_TYPE_CHAR, '30', null, XMLDB_NOTNULL, null, null);
        $table->add_field('itemid', XMLDB_TYPE_INTEGER, '10', XMLDB_UNSIGNED, XMLDB_NOTNULL, null, null);
        $table->add_field('parentitemid', XMLDB_TYPE_INTEGER, '10', XMLDB_UNSIGNED, null, null, null);

    /// Adding keys to table backup_ids_template
        $table->add_key('primary', XMLDB_KEY_PRIMARY, array('id'));
        $table->add_key('backupid_itemname_itemid_uk', XMLDB_KEY_UNIQUE, array('backupid', 'itemname', 'itemid'));

    /// Adding indexes to table backup_ids_template
        $table->add_index('backupid_parentitemid_ix', XMLDB_INDEX_NOTUNIQUE, array('backupid', 'itemname', 'parentitemid'));

    /// Conditionally launch create table for backup_controllers
        if (!$dbman->table_exists($table)) {
            $dbman->create_table($table);
        }

    /// Main savepoint reached
        upgrade_main_savepoint(true, 2010042100);
    }

    if ($oldversion < 2010042301) {

        $table = new xmldb_table('course_sections');
        $field = new xmldb_field('name', XMLDB_TYPE_CHAR, '255', null, null, null, null, 'section');

        if (!$dbman->field_exists($table, $field)) {
            $dbman->add_field($table, $field);
        }

        upgrade_main_savepoint(true, 2010042301);
    }

    if ($oldversion < 2010042302) {
        // Define table cohort to be created
        $table = new xmldb_table('cohort');

        // Adding fields to table cohort
        $table->add_field('id', XMLDB_TYPE_INTEGER, '10', XMLDB_UNSIGNED, XMLDB_NOTNULL, XMLDB_SEQUENCE, null);
        $table->add_field('contextid', XMLDB_TYPE_INTEGER, '10', XMLDB_UNSIGNED, XMLDB_NOTNULL, null, null);
        $table->add_field('name', XMLDB_TYPE_CHAR, '254', null, XMLDB_NOTNULL, null, null);
        $table->add_field('idnumber', XMLDB_TYPE_CHAR, '100', null, null, null, null);
        $table->add_field('description', XMLDB_TYPE_TEXT, 'small', null, null, null, null);
        $table->add_field('descriptionformat', XMLDB_TYPE_INTEGER, '2', XMLDB_UNSIGNED, XMLDB_NOTNULL, null, null);
        $table->add_field('component', XMLDB_TYPE_CHAR, '100', null, XMLDB_NOTNULL, null, null);
        $table->add_field('timecreated', XMLDB_TYPE_INTEGER, '10', XMLDB_UNSIGNED, XMLDB_NOTNULL, null, null);
        $table->add_field('timemodified', XMLDB_TYPE_INTEGER, '10', XMLDB_UNSIGNED, XMLDB_NOTNULL, null, null);

        // Adding keys to table cohort
        $table->add_key('primary', XMLDB_KEY_PRIMARY, array('id'));
        $table->add_key('context', XMLDB_KEY_FOREIGN, array('contextid'), 'context', array('id'));

        // Conditionally launch create table for cohort
        if (!$dbman->table_exists($table)) {
            $dbman->create_table($table);
        }

        upgrade_main_savepoint(true, 2010042302);
    }

    if ($oldversion < 2010042303) {
        // Define table cohort_members to be created
        $table = new xmldb_table('cohort_members');

        // Adding fields to table cohort_members
        $table->add_field('id', XMLDB_TYPE_INTEGER, '10', XMLDB_UNSIGNED, XMLDB_NOTNULL, XMLDB_SEQUENCE, null);
        $table->add_field('cohortid', XMLDB_TYPE_INTEGER, '10', XMLDB_UNSIGNED, XMLDB_NOTNULL, null, '0');
        $table->add_field('userid', XMLDB_TYPE_INTEGER, '10', XMLDB_UNSIGNED, XMLDB_NOTNULL, null, '0');
        $table->add_field('timeadded', XMLDB_TYPE_INTEGER, '10', XMLDB_UNSIGNED, XMLDB_NOTNULL, null, '0');

        // Adding keys to table cohort_members
        $table->add_key('primary', XMLDB_KEY_PRIMARY, array('id'));
        $table->add_key('cohortid', XMLDB_KEY_FOREIGN, array('cohortid'), 'cohort', array('id'));
        $table->add_key('userid', XMLDB_KEY_FOREIGN, array('userid'), 'user', array('id'));

        // Adding indexes to table cohort_members
        $table->add_index('cohortid-userid', XMLDB_INDEX_UNIQUE, array('cohortid', 'userid'));

        // Conditionally launch create table for cohort_members
        if (!$dbman->table_exists($table)) {
            $dbman->create_table($table);
        }

        // Main savepoint reached
        upgrade_main_savepoint(true, 2010042303);
    }

    if ($oldversion < 2010042800) {
        //drop the previously created ratings table
        $table = new xmldb_table('ratings');
        if ($dbman->table_exists($table)) {
            $dbman->drop_table($table);
        }

        //create the rating table (replaces module specific rating implementations)
        $table = new xmldb_table('rating');
        if ($dbman->table_exists($table)) {
            $dbman->drop_table($table);
        }

    /// Adding fields to table rating
        $table->add_field('id', XMLDB_TYPE_INTEGER, '10', XMLDB_UNSIGNED, XMLDB_NOTNULL, XMLDB_SEQUENCE, null);
        $table->add_field('contextid', XMLDB_TYPE_INTEGER, '10', XMLDB_UNSIGNED, XMLDB_NOTNULL, null, null);

        $table->add_field('itemid', XMLDB_TYPE_INTEGER, '10', XMLDB_UNSIGNED, XMLDB_NOTNULL, null, null);
        $table->add_field('scaleid', XMLDB_TYPE_INTEGER, '10', null, XMLDB_NOTNULL, null, null);
        $table->add_field('rating', XMLDB_TYPE_INTEGER, '10', XMLDB_UNSIGNED, XMLDB_NOTNULL, null, null);
        $table->add_field('userid', XMLDB_TYPE_INTEGER, '10', XMLDB_UNSIGNED, XMLDB_NOTNULL, null, null);

        $table->add_field('timecreated', XMLDB_TYPE_INTEGER, '10', XMLDB_UNSIGNED, XMLDB_NOTNULL, null, null);
        $table->add_field('timemodified', XMLDB_TYPE_INTEGER, '10', XMLDB_UNSIGNED, XMLDB_NOTNULL, null, null);

    /// Adding keys to table rating
        $table->add_key('primary', XMLDB_KEY_PRIMARY, array('id'));
        $table->add_key('contextid', XMLDB_KEY_FOREIGN, array('contextid'), 'context', array('id'));
        $table->add_key('userid', XMLDB_KEY_FOREIGN, array('userid'), 'user', array('id'));

    /// Adding indexes to table rating
        $table->add_index('itemid', XMLDB_INDEX_NOTUNIQUE, array('itemid'));

    /// Create table for ratings
        if (!$dbman->table_exists($table)) {
            $dbman->create_table($table);
        }

        upgrade_main_savepoint(true, 2010042800);
    }

    if ($oldversion < 2010042801) {
        // migrating old comments block content
        $DB->execute("UPDATE {comments}
                         SET contextid = (SELECT parentcontextid
                                            FROM {block_instances}
                                           WHERE id = {comments}.itemid AND blockname = 'comments'),
                             commentarea = 'page_comments',
                             itemid = 0
                       WHERE commentarea = 'block_comments'
                             AND itemid != 0
                             AND EXISTS (SELECT 'x'
                                           FROM {block_instances}
                                          WHERE id = {comments}.itemid
                                                AND blockname = 'comments')");

        // remove all orphaned record
        $DB->delete_records('comments', array('commentarea'=>'block_comments'));
        upgrade_main_savepoint(true, 2010042801);
    }

    if ($oldversion < 2010042802) { // Change backup_controllers->type to varchar10 (recreate dep. index)

    /// Define index typeitem_ix (not unique) to be dropped form backup_controllers
        $table = new xmldb_table('backup_controllers');
        $index = new xmldb_index('typeitem_ix', XMLDB_INDEX_NOTUNIQUE, array('type', 'itemid'));

    /// Conditionally launch drop index typeitem_ix
        if ($dbman->index_exists($table, $index)) {
            $dbman->drop_index($table, $index);
        }

    /// Changing precision of field type on table backup_controllers to (10)
        $table = new xmldb_table('backup_controllers');
        $field = new xmldb_field('type', XMLDB_TYPE_CHAR, '10', null, XMLDB_NOTNULL, null, null, 'backupid');

    /// Launch change of precision for field type
        $dbman->change_field_precision($table, $field);

    /// Define index typeitem_ix (not unique) to be added to backup_controllers
        $table = new xmldb_table('backup_controllers');
        $index = new xmldb_index('typeitem_ix', XMLDB_INDEX_NOTUNIQUE, array('type', 'itemid'));

    /// Conditionally launch add index typeitem_ix
        if (!$dbman->index_exists($table, $index)) {
            $dbman->add_index($table, $index);
        }

    /// Main savepoint reached
        upgrade_main_savepoint(true, 2010042802);
    }

    if ($oldversion < 2010043000) {  // Adding new course completion feature

    /// Add course completion tables
    /// Define table course_completion_aggr_methd to be created
        $table = new xmldb_table('course_completion_aggr_methd');

    /// Adding fields to table course_completion_aggr_methd
        $table->add_field('id', XMLDB_TYPE_INTEGER, '10', XMLDB_UNSIGNED, XMLDB_NOTNULL, XMLDB_SEQUENCE, null);
        $table->add_field('course', XMLDB_TYPE_INTEGER, '10', XMLDB_UNSIGNED, XMLDB_NOTNULL, null, '0');
        $table->add_field('criteriatype', XMLDB_TYPE_INTEGER, '20', XMLDB_UNSIGNED, null, null, null);
        $table->add_field('method', XMLDB_TYPE_INTEGER, '1', XMLDB_UNSIGNED, XMLDB_NOTNULL, null, '0');
        $table->add_field('value', XMLDB_TYPE_NUMBER, '10, 5', null, null, null, null);

    /// Adding keys to table course_completion_aggr_methd
        $table->add_key('primary', XMLDB_KEY_PRIMARY, array('id'));

    /// Adding indexes to table course_completion_aggr_methd
        $table->add_index('course', XMLDB_INDEX_NOTUNIQUE, array('course'));
        $table->add_index('criteriatype', XMLDB_INDEX_NOTUNIQUE, array('criteriatype'));

    /// Conditionally launch create table for course_completion_aggr_methd
        if (!$dbman->table_exists($table)) {
            $dbman->create_table($table);
        }


    /// Define table course_completion_criteria to be created
        $table = new xmldb_table('course_completion_criteria');

    /// Adding fields to table course_completion_criteria
        $table->add_field('id', XMLDB_TYPE_INTEGER, '10', XMLDB_UNSIGNED, XMLDB_NOTNULL, XMLDB_SEQUENCE, null);
        $table->add_field('course', XMLDB_TYPE_INTEGER, '10', XMLDB_UNSIGNED, XMLDB_NOTNULL, null, '0');
        $table->add_field('criteriatype', XMLDB_TYPE_INTEGER, '20', XMLDB_UNSIGNED, XMLDB_NOTNULL, null, '0');
        $table->add_field('module', XMLDB_TYPE_CHAR, '100', null, null, null, null);
        $table->add_field('moduleinstance', XMLDB_TYPE_INTEGER, '10', XMLDB_UNSIGNED, null, null, null);
        $table->add_field('courseinstance', XMLDB_TYPE_INTEGER, '10', XMLDB_UNSIGNED, null, null, null);
        $table->add_field('enrolperiod', XMLDB_TYPE_INTEGER, '10', XMLDB_UNSIGNED, null, null, null);
        $table->add_field('timeend', XMLDB_TYPE_INTEGER, '10', XMLDB_UNSIGNED, null, null, null);
        $table->add_field('gradepass', XMLDB_TYPE_NUMBER, '10, 5', null, null, null, null);
        $table->add_field('role', XMLDB_TYPE_INTEGER, '10', XMLDB_UNSIGNED, null, null, null);

    /// Adding keys to table course_completion_criteria
        $table->add_key('primary', XMLDB_KEY_PRIMARY, array('id'));

    /// Adding indexes to table course_completion_criteria
        $table->add_index('course', XMLDB_INDEX_NOTUNIQUE, array('course'));

    /// Conditionally launch create table for course_completion_criteria
        if (!$dbman->table_exists($table)) {
            $dbman->create_table($table);
        }


    /// Define table course_completion_crit_compl to be created
        $table = new xmldb_table('course_completion_crit_compl');

    /// Adding fields to table course_completion_crit_compl
        $table->add_field('id', XMLDB_TYPE_INTEGER, '10', XMLDB_UNSIGNED, XMLDB_NOTNULL, XMLDB_SEQUENCE, null);
        $table->add_field('userid', XMLDB_TYPE_INTEGER, '10', XMLDB_UNSIGNED, XMLDB_NOTNULL, null, '0');
        $table->add_field('course', XMLDB_TYPE_INTEGER, '10', XMLDB_UNSIGNED, XMLDB_NOTNULL, null, '0');
        $table->add_field('criteriaid', XMLDB_TYPE_INTEGER, '10', XMLDB_UNSIGNED, XMLDB_NOTNULL, null, '0');
        $table->add_field('gradefinal', XMLDB_TYPE_NUMBER, '10, 5', null, null, null, null);
        $table->add_field('unenroled', XMLDB_TYPE_INTEGER, '10', XMLDB_UNSIGNED, null, null, null);
        $table->add_field('deleted', XMLDB_TYPE_INTEGER, '1', XMLDB_UNSIGNED, null, null, null);
        $table->add_field('timecompleted', XMLDB_TYPE_INTEGER, '10', XMLDB_UNSIGNED, null, null, null);

    /// Adding keys to table course_completion_crit_compl
        $table->add_key('primary', XMLDB_KEY_PRIMARY, array('id'));

    /// Adding indexes to table course_completion_crit_compl
        $table->add_index('userid', XMLDB_INDEX_NOTUNIQUE, array('userid'));
        $table->add_index('course', XMLDB_INDEX_NOTUNIQUE, array('course'));
        $table->add_index('criteriaid', XMLDB_INDEX_NOTUNIQUE, array('criteriaid'));
        $table->add_index('timecompleted', XMLDB_INDEX_NOTUNIQUE, array('timecompleted'));

    /// Conditionally launch create table for course_completion_crit_compl
        if (!$dbman->table_exists($table)) {
            $dbman->create_table($table);
        }


    /// Define table course_completion_notify to be created
        $table = new xmldb_table('course_completion_notify');

    /// Adding fields to table course_completion_notify
        $table->add_field('id', XMLDB_TYPE_INTEGER, '10', XMLDB_UNSIGNED, XMLDB_NOTNULL, XMLDB_SEQUENCE, null);
        $table->add_field('course', XMLDB_TYPE_INTEGER, '10', XMLDB_UNSIGNED, XMLDB_NOTNULL, null, '0');
        $table->add_field('role', XMLDB_TYPE_INTEGER, '10', XMLDB_UNSIGNED, XMLDB_NOTNULL, null, '0');
        $table->add_field('message', XMLDB_TYPE_TEXT, 'small', null, XMLDB_NOTNULL, null, null);
        $table->add_field('timesent', XMLDB_TYPE_INTEGER, '10', XMLDB_UNSIGNED, XMLDB_NOTNULL, null, '0');

    /// Adding keys to table course_completion_notify
        $table->add_key('primary', XMLDB_KEY_PRIMARY, array('id'));

    /// Adding indexes to table course_completion_notify
        $table->add_index('course', XMLDB_INDEX_NOTUNIQUE, array('course'));

    /// Conditionally launch create table for course_completion_notify
        if (!$dbman->table_exists($table)) {
            $dbman->create_table($table);
        }

    /// Define table course_completions to be created
        $table = new xmldb_table('course_completions');

    /// Adding fields to table course_completions
        $table->add_field('id', XMLDB_TYPE_INTEGER, '10', XMLDB_UNSIGNED, XMLDB_NOTNULL, XMLDB_SEQUENCE, null);
        $table->add_field('userid', XMLDB_TYPE_INTEGER, '10', XMLDB_UNSIGNED, XMLDB_NOTNULL, null, '0');
        $table->add_field('course', XMLDB_TYPE_INTEGER, '10', XMLDB_UNSIGNED, XMLDB_NOTNULL, null, '0');
        $table->add_field('deleted', XMLDB_TYPE_INTEGER, '1', XMLDB_UNSIGNED, null, null, null);
        $table->add_field('timenotified', XMLDB_TYPE_INTEGER, '10', XMLDB_UNSIGNED, null, null, null);
        $table->add_field('timeenrolled', XMLDB_TYPE_INTEGER, '10', XMLDB_UNSIGNED, XMLDB_NOTNULL, null, '0');
        $table->add_field('timestarted', XMLDB_TYPE_INTEGER, '10', XMLDB_UNSIGNED, XMLDB_NOTNULL, null, '0');
        $table->add_field('timecompleted', XMLDB_TYPE_INTEGER, '10', XMLDB_UNSIGNED, null, null, null);
        $table->add_field('reaggregate', XMLDB_TYPE_INTEGER, '10', XMLDB_UNSIGNED, XMLDB_NOTNULL, null, '0');

    /// Adding keys to table course_completions
        $table->add_key('primary', XMLDB_KEY_PRIMARY, array('id'));

    /// Adding indexes to table course_completions
        $table->add_index('userid', XMLDB_INDEX_NOTUNIQUE, array('userid'));
        $table->add_index('course', XMLDB_INDEX_NOTUNIQUE, array('course'));
        $table->add_index('timecompleted', XMLDB_INDEX_NOTUNIQUE, array('timecompleted'));

    /// Conditionally launch create table for course_completions
        if (!$dbman->table_exists($table)) {
            $dbman->create_table($table);
        }


    /// Add cols to course table
    /// Define field enablecompletion to be added to course
        $table = new xmldb_table('course');
        $field = new xmldb_field('enablecompletion', XMLDB_TYPE_INTEGER, '1', XMLDB_UNSIGNED, XMLDB_NOTNULL, null, '0', 'defaultrole');

    /// Conditionally launch add field enablecompletion
        if (!$dbman->field_exists($table, $field)) {
            $dbman->add_field($table, $field);
        }

    /// Define field completionstartonenrol to be added to course
        $field = new xmldb_field('completionstartonenrol', XMLDB_TYPE_INTEGER, '1', XMLDB_UNSIGNED, XMLDB_NOTNULL, null, '0', 'enablecompletion');

    /// Conditionally launch add field completionstartonenrol
        if (!$dbman->field_exists($table, $field)) {
            $dbman->add_field($table, $field);
        }

    /// Define field completionnotify to be added to course
        $field = new xmldb_field('completionnotify', XMLDB_TYPE_INTEGER, '1', XMLDB_UNSIGNED, XMLDB_NOTNULL, null, '0', 'enablecompletion');

    /// Conditionally launch add field completionnotify
        if (!$dbman->field_exists($table, $field)) {
            $dbman->add_field($table, $field);
        }

        upgrade_main_savepoint(true, 2010043000);
    }

    if ($oldversion < 2010043001) {

    /// Define table registration_hubs to be created
        $table = new xmldb_table('registration_hubs');

    /// Adding fields to table registration_hubs
        $table->add_field('id', XMLDB_TYPE_INTEGER, '10', XMLDB_UNSIGNED, XMLDB_NOTNULL, XMLDB_SEQUENCE, null);
        $table->add_field('token', XMLDB_TYPE_CHAR, '40', null, XMLDB_NOTNULL, null, null);
        $table->add_field('hubname', XMLDB_TYPE_CHAR, '255', null, XMLDB_NOTNULL, null, null);
        $table->add_field('huburl', XMLDB_TYPE_CHAR, '255', null, XMLDB_NOTNULL, null, null);
        $table->add_field('confirmed', XMLDB_TYPE_INTEGER, '1', XMLDB_UNSIGNED, XMLDB_NOTNULL, null, '0');

    /// Adding keys to table registration_hubs
        $table->add_key('primary', XMLDB_KEY_PRIMARY, array('id'));

    /// Conditionally launch create table for registration_hubs
        if (!$dbman->table_exists($table)) {
            $dbman->create_table($table);
        }

    /// Main savepoint reached
        upgrade_main_savepoint(true, 2010043001);
    }

    if ($oldversion < 2010050200) {

    /// Define table backup_logs to be created
        $table = new xmldb_table('backup_logs');

    /// Adding fields to table backup_logs
        $table->add_field('id', XMLDB_TYPE_INTEGER, '10', XMLDB_UNSIGNED, XMLDB_NOTNULL, XMLDB_SEQUENCE, null);
        $table->add_field('backupid', XMLDB_TYPE_CHAR, '32', null, XMLDB_NOTNULL, null, null);
        $table->add_field('loglevel', XMLDB_TYPE_INTEGER, '4', XMLDB_UNSIGNED, XMLDB_NOTNULL, null, null);
        $table->add_field('message', XMLDB_TYPE_CHAR, '255', null, XMLDB_NOTNULL, null, null);
        $table->add_field('timecreated', XMLDB_TYPE_INTEGER, '10', XMLDB_UNSIGNED, XMLDB_NOTNULL, null, null);

    /// Adding keys to table backup_logs
        $table->add_key('primary', XMLDB_KEY_PRIMARY, array('id'));
        $table->add_key('backupid', XMLDB_KEY_FOREIGN, array('backupid'), 'backup_controllers', array('backupid'));

    /// Adding indexes to table backup_logs
        $table->add_index('backupid-id', XMLDB_INDEX_UNIQUE, array('backupid', 'id'));

    /// Conditionally launch create table for backup_logs
        if (!$dbman->table_exists($table)) {
            $dbman->create_table($table);
        }

    /// Drop some old backup tables, not used anymore

    /// Define table backup_files to be dropped
        $table = new xmldb_table('backup_files');

    /// Conditionally launch drop table for backup_files
        if ($dbman->table_exists($table)) {
            $dbman->drop_table($table);
        }

    /// Define table backup_ids to be dropped
        $table = new xmldb_table('backup_ids');

    /// Conditionally launch drop table for backup_ids
        if ($dbman->table_exists($table)) {
            $dbman->drop_table($table);
        }

    /// Main savepoint reached
        upgrade_main_savepoint(true, 2010050200);
    }

    if ($oldversion < 2010050403) {  // my_pages for My Moodle and Public Profile pages

    /// Define table my_pages to be created
        $table = new xmldb_table('my_pages');

    /// Adding fields to table my_pages
        $table->add_field('id', XMLDB_TYPE_INTEGER, '10', XMLDB_UNSIGNED, XMLDB_NOTNULL, XMLDB_SEQUENCE, null);
        $table->add_field('userid', XMLDB_TYPE_INTEGER, '10', XMLDB_UNSIGNED, null, null, 0);
        $table->add_field('name', XMLDB_TYPE_CHAR, '200', null, XMLDB_NOTNULL, null, null);
        $table->add_field('private', XMLDB_TYPE_INTEGER, '1', XMLDB_UNSIGNED, XMLDB_NOTNULL, null, '1');
        $table->add_field('sortorder', XMLDB_TYPE_INTEGER, '6', null, XMLDB_NOTNULL, null, '0');


    /// Adding keys to table my_pages
        $table->add_key('id', XMLDB_KEY_PRIMARY, array('id'));

    /// Adding indexes to table my_pages
        $table->add_index('useridprivate', XMLDB_INDEX_NOTUNIQUE, array('userid', 'private'));

    /// Conditionally launch create table for my_pages
        if (!$dbman->table_exists($table)) {
            $dbman->create_table($table);
        }

    /// Add two lines of data into this new table.  These are the default pages.
        $mypage = new stdClass();
        $mypage->userid = NULL;
        $mypage->name = '__default';
        $mypage->private = 0;
        $mypage->sortorder  = 0;
        if (!$DB->record_exists('my_pages', array('userid'=>NULL, 'private'=>0))) {
            $DB->insert_record('my_pages', $mypage);
        }
        $mypage->private = 1;
        if (!$DB->record_exists('my_pages', array('userid'=>NULL, 'private'=>1))) {
            $DB->insert_record('my_pages', $mypage);
        }

    /// This bit is a "illegal" hack, unfortunately, but there is not a better way to install default
    /// blocks right now, since the upgrade function need to be called after core AND plugins upgrade,
    /// and there is no such hook yet.  Sigh.

        if ($mypage = $DB->get_record('my_pages', array('userid'=>NULL, 'private'=>1))) {
            if (!$DB->record_exists('block_instances', array('pagetypepattern'=>'my-index', 'parentcontextid'=>SITEID, 'subpagepattern'=>$mypage->id))) {

                // No default exist there yet, let's put a few into My Moodle so it's useful.

                $blockinstance = new stdClass;
                $blockinstance->parentcontextid = SYSCONTEXTID;
                $blockinstance->showinsubcontexts = 0;
                $blockinstance->pagetypepattern = 'my-index';
                $blockinstance->subpagepattern = $mypage->id;
                $blockinstance->configdata = '';

                $blockinstance->blockname = 'private_files';
                $blockinstance->defaultregion = 'side-post';
                $blockinstance->defaultweight = 0;
                $blockinstanceid = $DB->insert_record('block_instances', $blockinstance);
                get_context_instance(CONTEXT_BLOCK, $blockinstanceid);

                $blockinstance->blockname = 'online_users';
                $blockinstance->defaultregion = 'side-post';
                $blockinstance->defaultweight = 1;
                $blockinstanceid = $DB->insert_record('block_instances', $blockinstance);
                get_context_instance(CONTEXT_BLOCK, $blockinstanceid);

                $blockinstance->blockname = 'course_overview';
                $blockinstance->defaultregion = 'content';
                $blockinstance->defaultweight = 0;
                $blockinstanceid = $DB->insert_record('block_instances', $blockinstance);
                get_context_instance(CONTEXT_BLOCK, $blockinstanceid);
            }
        }

    /// Main savepoint reached
        upgrade_main_savepoint(true, 2010050403);
    }

    if ($oldversion < 2010051500) {

    /// Fix a bad table name that existed for a few days in HEAD
        $table = new xmldb_table('published_courses');
        if ($dbman->table_exists($table)) {
            $dbman->drop_table($table);
        }

    /// Define table course_published to be created
        $table = new xmldb_table('course_published');

    /// Adding fields to table course_published
        $table->add_field('id', XMLDB_TYPE_INTEGER, '10', XMLDB_UNSIGNED, XMLDB_NOTNULL, XMLDB_SEQUENCE, null);
        $table->add_field('hubid', XMLDB_TYPE_INTEGER, '10', XMLDB_UNSIGNED, XMLDB_NOTNULL, null, null);
        $table->add_field('courseid', XMLDB_TYPE_INTEGER, '10', XMLDB_UNSIGNED, XMLDB_NOTNULL, null, null);
        $table->add_field('timepublished', XMLDB_TYPE_INTEGER, '10', XMLDB_UNSIGNED, XMLDB_NOTNULL, null, null);
        $table->add_field('enrollable', XMLDB_TYPE_INTEGER, '1', XMLDB_UNSIGNED, XMLDB_NOTNULL, null, '1');
        $table->add_field('hubcourseid', XMLDB_TYPE_INTEGER, '10', XMLDB_UNSIGNED, XMLDB_NOTNULL, null, null);

    /// Adding keys to table course_published
        $table->add_key('primary', XMLDB_KEY_PRIMARY, array('id'));

    /// Conditionally launch create table for course_published
        if (!$dbman->table_exists($table)) {
            $dbman->create_table($table);
        }

    /// Main savepoint reached
        upgrade_main_savepoint(true, 2010051500);
    }

    if ($oldversion < 2010051600) {

    /// Delete the blocks completely.  All the contexts, instances etc were cleaned up above in 2009082800
        $DB->delete_records('block', array('name'=>'admin'));
        $DB->delete_records('block', array('name'=>'admin_tree'));

    /// Main savepoint reached
        upgrade_main_savepoint(true, 2010051600);
    }

    if ($oldversion < 2010051800) {
        // switching to userid in config settings because user names are not unique and reliable enough
        if (!empty($CFG->courserequestnotify) and $CFG->courserequestnotify !== '$@NONE@$' and $CFG->courserequestnotify !== '$@ALL@$') {
            list($where, $params) = $DB->get_in_or_equal(explode(',', $CFG->courserequestnotify));
            $params[] = $CFG->mnet_localhost_id;
            $users = $DB->get_fieldset_select('user', 'id', "username $where AND mnethostid = ?", $params);
            if ($users) {
                set_config('courserequestnotify', implode(',', $users));
            } else {
                set_config('courserequestnotify', '$@NONE@$');
            }
        }
        upgrade_main_savepoint(true, 2010051800);
    }

    if ($oldversion < 2010051801) {
        // Update the notifyloginfailures setting.
        if ($CFG->notifyloginfailures == 'mainadmin') {
            if ($admins = explode(',', $CFG->siteadmins)) {
                $adminid = reset($admins);
                set_config('notifyloginfailures', $adminid);
            } else {
                unset_config('notifyloginfailures'); // let them choose
            }
            unset($admins);

        } else if ($CFG->notifyloginfailures == 'alladmins') {
            set_config('notifyloginfailures', '$@ALL@$');

        } else {
            set_config('notifyloginfailures', '$@NONE@$');
        }

        upgrade_main_savepoint(true, 2010051801);
    }

    if ($oldversion < 2010052200) {
        // Define field legacyfiles to be added to course - just in case we are upgrading from PR1
        $table = new xmldb_table('course');
        $field = new xmldb_field('legacyfiles', XMLDB_TYPE_INTEGER, '4', XMLDB_UNSIGNED, XMLDB_NOTNULL, null, '0', 'maxbytes');

        // Conditionally launch add field legacyfiles
        if (!$dbman->field_exists($table, $field)) {
            $dbman->add_field($table, $field);
            // enable legacy files in all courses
            $DB->execute("UPDATE {course} SET legacyfiles = 2");
        }

        // Main savepoint reached
        upgrade_main_savepoint(true, 2010052200);
    }

    if ($oldversion < 2010052401) {

    /// Define field status to be added to course_published
        $table = new xmldb_table('course_published');
        $field = new xmldb_field('status', XMLDB_TYPE_INTEGER, '1', XMLDB_UNSIGNED, null, null, '0', 'hubcourseid');

    /// Conditionally launch add field status
        if (!$dbman->field_exists($table, $field)) {
            $dbman->add_field($table, $field);
        }

    /// Define field timechecked to be added to course_published
        $table = new xmldb_table('course_published');
        $field = new xmldb_field('timechecked', XMLDB_TYPE_INTEGER, '10', XMLDB_UNSIGNED, null, null, null, 'status');

    /// Conditionally launch add field timechecked
        if (!$dbman->field_exists($table, $field)) {
            $dbman->add_field($table, $field);
        }

    /// Main savepoint reached
        upgrade_main_savepoint(true, 2010052401);
    }

    if ($oldversion < 2010052700) {

    /// Define field summaryformat to be added to course sections table
        $table = new xmldb_table('course_sections');
        $field = new xmldb_field('summaryformat', XMLDB_TYPE_INTEGER, '2', XMLDB_UNSIGNED, XMLDB_NOTNULL, null, '0', 'summary');

    /// Conditionally launch add field summaryformat
        if (!$dbman->field_exists($table, $field)) {
            $dbman->add_field($table, $field);
        }

        $DB->set_field('course_sections', 'summaryformat', 1, array()); // originally treated as HTML

    /// Main savepoint reached
        upgrade_main_savepoint(true, 2010052700);
    }

    if ($oldversion < 2010052800) {
    /// Changes to modinfo mean we need to rebuild course cache
        require_once($CFG->dirroot . '/course/lib.php');
        rebuild_course_cache(0, true);
        upgrade_main_savepoint(true, 2010052800);
    }

    if ($oldversion < 2010052801) {

    /// Define field sortorder to be added to files
        $table = new xmldb_table('files');
        $field = new xmldb_field('sortorder', XMLDB_TYPE_INTEGER, '10', XMLDB_UNSIGNED, XMLDB_NOTNULL, null, '0', 'timemodified');

    /// Conditionally launch add field sortorder
        if (!$dbman->field_exists($table, $field)) {
            $dbman->add_field($table, $field);
        }

    /// Main savepoint reached
        upgrade_main_savepoint(true, 2010052801);
    }

    if ($oldversion < 2010061900.01) {
        // Define table enrol to be created
        $table = new xmldb_table('enrol');

        // Adding fields to table enrol
        $table->add_field('id', XMLDB_TYPE_INTEGER, '10', XMLDB_UNSIGNED, XMLDB_NOTNULL, XMLDB_SEQUENCE, null);
        $table->add_field('enrol', XMLDB_TYPE_CHAR, '20', null, XMLDB_NOTNULL, null, null);
        $table->add_field('status', XMLDB_TYPE_INTEGER, '10', XMLDB_UNSIGNED, XMLDB_NOTNULL, null, '0');
        $table->add_field('courseid', XMLDB_TYPE_INTEGER, '10', XMLDB_UNSIGNED, XMLDB_NOTNULL, null, null);
        $table->add_field('sortorder', XMLDB_TYPE_INTEGER, '10', XMLDB_UNSIGNED, XMLDB_NOTNULL, null, '0');
        $table->add_field('name', XMLDB_TYPE_CHAR, '255', null, null, null, null);
        $table->add_field('enrolperiod', XMLDB_TYPE_INTEGER, '10', XMLDB_UNSIGNED, null, null, '0');
        $table->add_field('enrolstartdate', XMLDB_TYPE_INTEGER, '10', XMLDB_UNSIGNED, null, null, '0');
        $table->add_field('enrolenddate', XMLDB_TYPE_INTEGER, '10', XMLDB_UNSIGNED, null, null, '0');
        $table->add_field('expirynotify', XMLDB_TYPE_INTEGER, '1', XMLDB_UNSIGNED, null, null, '0');
        $table->add_field('expirythreshold', XMLDB_TYPE_INTEGER, '10', XMLDB_UNSIGNED, null, null, '0');
        $table->add_field('notifyall', XMLDB_TYPE_INTEGER, '1', XMLDB_UNSIGNED, null, null, '0');
        $table->add_field('password', XMLDB_TYPE_CHAR, '50', null, null, null, null);
        $table->add_field('cost', XMLDB_TYPE_CHAR, '20', null, null, null, null);
        $table->add_field('currency', XMLDB_TYPE_CHAR, '3', null, null, null, null);
        $table->add_field('roleid', XMLDB_TYPE_INTEGER, '10', XMLDB_UNSIGNED, null, null, '0');
        $table->add_field('customint1', XMLDB_TYPE_INTEGER, '10', null, null, null, null);
        $table->add_field('customint2', XMLDB_TYPE_INTEGER, '10', null, null, null, null);
        $table->add_field('customint3', XMLDB_TYPE_INTEGER, '10', null, null, null, null);
        $table->add_field('customint4', XMLDB_TYPE_INTEGER, '10', null, null, null, null);
        $table->add_field('customchar1', XMLDB_TYPE_CHAR, '255', null, null, null, null);
        $table->add_field('customchar2', XMLDB_TYPE_CHAR, '255', null, null, null, null);
        $table->add_field('customdec1', XMLDB_TYPE_NUMBER, '12, 7', null, null, null, null);
        $table->add_field('customdec2', XMLDB_TYPE_NUMBER, '12, 7', null, null, null, null);
        $table->add_field('customtext1', XMLDB_TYPE_TEXT, 'big', null, null, null, null);
        $table->add_field('customtext2', XMLDB_TYPE_TEXT, 'big', null, null, null, null);
        $table->add_field('timecreated', XMLDB_TYPE_INTEGER, '10', XMLDB_UNSIGNED, XMLDB_NOTNULL, null, '0');
        $table->add_field('timemodified', XMLDB_TYPE_INTEGER, '10', XMLDB_UNSIGNED, XMLDB_NOTNULL, null, '0');

        // Adding keys to table enrol
        $table->add_key('primary', XMLDB_KEY_PRIMARY, array('id'));
        $table->add_key('courseid', XMLDB_KEY_FOREIGN, array('courseid'), 'course', array('id'));

        // Adding indexes to table enrol
        $table->add_index('enrol', XMLDB_INDEX_NOTUNIQUE, array('enrol'));

        // launch create table for enrol
        $dbman->create_table($table);

        // Main savepoint reached
        upgrade_main_savepoint(true, 2010061900.01);
    }

    if ($oldversion < 2010061900.02) {
        // Define table course_participant to be created
        $table = new xmldb_table('user_enrolments');

        // Adding fields to table course_participant
        $table->add_field('id', XMLDB_TYPE_INTEGER, '10', XMLDB_UNSIGNED, XMLDB_NOTNULL, XMLDB_SEQUENCE, null);
        $table->add_field('status', XMLDB_TYPE_INTEGER, '10', XMLDB_UNSIGNED, XMLDB_NOTNULL, null, '0');
        $table->add_field('enrolid', XMLDB_TYPE_INTEGER, '10', XMLDB_UNSIGNED, XMLDB_NOTNULL, null, null);
        $table->add_field('userid', XMLDB_TYPE_INTEGER, '10', XMLDB_UNSIGNED, XMLDB_NOTNULL, null, null);
        $table->add_field('timestart', XMLDB_TYPE_INTEGER, '10', XMLDB_UNSIGNED, XMLDB_NOTNULL, null, '0');
        $table->add_field('timeend', XMLDB_TYPE_INTEGER, '10', XMLDB_UNSIGNED, XMLDB_NOTNULL, null, '2147483647');
        $table->add_field('modifierid', XMLDB_TYPE_INTEGER, '10', XMLDB_UNSIGNED, XMLDB_NOTNULL, null, '0');
        $table->add_field('timecreated', XMLDB_TYPE_INTEGER, '10', XMLDB_UNSIGNED, XMLDB_NOTNULL, null, '0');
        $table->add_field('timemodified', XMLDB_TYPE_INTEGER, '10', XMLDB_UNSIGNED, XMLDB_NOTNULL, null, '0');

        // Adding keys to table course_participant
        $table->add_key('primary', XMLDB_KEY_PRIMARY, array('id'));
        $table->add_key('enrolid', XMLDB_KEY_FOREIGN, array('enrolid'), 'enrol', array('id'));
        $table->add_key('userid', XMLDB_KEY_FOREIGN, array('userid'), 'user', array('id'));
        $table->add_key('modifierid', XMLDB_KEY_FOREIGN, array('modifierid'), 'user', array('id'));


        // Adding indexes to table user_enrolments
        $table->add_index('enrolid-userid', XMLDB_INDEX_UNIQUE, array('enrolid', 'userid'));

        // Launch create table for course_participant
        $dbman->create_table($table);

        // Main savepoint reached
        upgrade_main_savepoint(true, 2010061900.02);
    }

    if ($oldversion < 2010061900.03) {
        // Define field itemid to be added to role_assignments
        $table = new xmldb_table('role_assignments');
        $field = new xmldb_field('itemid', XMLDB_TYPE_INTEGER, '10', XMLDB_UNSIGNED, XMLDB_NOTNULL, null, 0, 'enrol');

        // Launch add field itemid
        $dbman->add_field($table, $field);

        // The new enrol plugins may assign one role several times in one context,
        // if we did not allow it we would have big problems with roles when unenrolling
        $table = new xmldb_table('role_assignments');
        $index = new xmldb_index('contextid-roleid-userid', XMLDB_INDEX_UNIQUE, array('contextid', 'roleid', 'userid'));

        // Conditionally launch drop index contextid-roleid-userid
        if ($dbman->index_exists($table, $index)) {
            $dbman->drop_index($table, $index);
        }

        // Main savepoint reached
        upgrade_main_savepoint(true, 2010061900.03);
    }

    if ($oldversion < 2010061900.04) {
        // there is no default course role any more, each enrol plugin has to handle it separately
        if (!empty($CFG->defaultcourseroleid)) {
            $sql = "UPDATE {course} SET defaultrole = :defaultrole WHERE defaultrole = 0";
            $params = array('defaultrole' => $CFG->defaultcourseroleid);
            $DB->execute($sql, $params);
        }
        unset_config('defaultcourseroleid');

        // Main savepoint reached
        upgrade_main_savepoint(true, 2010061900.04);
    }

    if ($oldversion < 2010061900.05) {
        // make sure enrol settings make actually sense and tweak defaults a bit

        $sqlempty = $DB->sql_empty();

        // set course->enrol to default value so that other upgrade code is simpler
        $defaultenrol = empty($CFG->enrol) ? 'manual' : $CFG->enrol;
        $sql = "UPDATE {course} SET enrol = ? WHERE enrol = '$sqlempty'";
        $DB->execute($sql, array($defaultenrol));
        unset_config('enrol');

        if (!isset($CFG->enrol_plugins_enabled) or empty($CFG->enrol_plugins_enabled)) {
            set_config('enrol_plugins_enabled', 'manual');
        } else {
            $enabledplugins = explode(',', $CFG->enrol_plugins_enabled);
            $enabledplugins = array_unique($enabledplugins);
            set_config('enrol_plugins_enabled', implode(',', $enabledplugins));
        }

        // Main savepoint reached
        upgrade_main_savepoint(true, 2010061900.05);
    }

    if ($oldversion < 2010061900.06) {
        $sqlempty = $DB->sql_empty();
        $params = array('siteid'=>SITEID);

        // enable manual in all courses
        $sql = "INSERT INTO {enrol} (enrol, status, courseid, sortorder, enrolperiod, expirynotify, expirythreshold, notifyall, roleid, timecreated, timemodified)
                SELECT 'manual', 0, id, 0, enrolperiod, expirynotify, expirythreshold, notifystudents, defaultrole, timecreated, timemodified
                  FROM {course}
                 WHERE id <> :siteid";
        $DB->execute($sql, $params);

        // enable self enrol only when course enrollable
        $sql = "INSERT INTO {enrol} (enrol, status, courseid, sortorder, enrolperiod, enrolstartdate, enrolenddate, expirynotify, expirythreshold,
                                     notifyall, password, roleid, timecreated, timemodified)
                SELECT 'self', 0, id, 1, enrolperiod, enrolstartdate, enrolenddate, expirynotify, expirythreshold,
                       notifystudents, password, defaultrole, timecreated, timemodified
                  FROM {course}
                 WHERE enrollable = 1 AND id <> :siteid";
        $DB->execute($sql, $params);

        // enable guest access if previously allowed - separately with or without password
        $sql = "INSERT INTO {enrol} (enrol, status, courseid, sortorder, timecreated, timemodified)
                SELECT 'guest', 0, id, 2, timecreated, timemodified
                  FROM {course}
                 WHERE guest = 1 AND id <> :siteid";
        $DB->execute($sql, $params);
        $sql = "INSERT INTO {enrol} (enrol, status, courseid, sortorder, password, timecreated, timemodified)
                SELECT 'guest', 0, id, 2, password, timecreated, timemodified
                  FROM {course}
                 WHERE guest = 2 and password <> '$sqlempty' AND id <> :siteid";
        $DB->execute($sql, $params);

        upgrade_main_savepoint(true, 2010061900.06);
    }

    if ($oldversion < 2010061900.07) {
        // now migrate old style "interactive" enrol plugins - we know them by looking into course.enrol
        $params = array('siteid'=>SITEID);
        $enabledplugins = explode(',', $CFG->enrol_plugins_enabled);
        $usedplugins = $DB->get_fieldset_sql("SELECT DISTINCT enrol FROM {course}");
        foreach ($usedplugins as $plugin) {
            if ($plugin === 'manual') {
                continue;
            }
            $enabled = in_array($plugin, $enabledplugins) ? 0 : 1; // 0 means active, 1 disabled
            $sql = "INSERT INTO {enrol} (enrol, status, courseid, sortorder, enrolperiod, enrolstartdate, enrolenddate, expirynotify, expirythreshold,
                                         notifyall, password, cost, currency, roleid, timecreated, timemodified)
                    SELECT enrol, $enabled, id, 4, enrolperiod, enrolstartdate, enrolenddate, expirynotify, expirythreshold,
                           notifystudents, password, cost, currency, defaultrole, timecreated, timemodified
                      FROM {course}
                     WHERE enrol = :plugin AND id <> :siteid";
            $params['plugin'] = $plugin;
            $DB->execute($sql, $params);
        }
        upgrade_main_savepoint(true, 2010061900.07);
    }

    if ($oldversion < 2010061900.08) {
        // now migrate the rest - these plugins are not in course.enrol, instead we just look for suspicious role assignments,
        // unfortunately old enrol plugins were doing sometimes weird role assignments :-(

        // enabled
            $enabledplugins = explode(',', $CFG->enrol_plugins_enabled);
        list($sqlenabled, $params) = $DB->get_in_or_equal($enabledplugins, SQL_PARAMS_NAMED, 'ena');
        $params['siteid'] = SITEID;
        $sql = "INSERT INTO {enrol} (enrol, status, courseid, sortorder, enrolperiod, enrolstartdate, enrolenddate, expirynotify, expirythreshold,
                                     notifyall, password, cost, currency, roleid, timecreated, timemodified)
                SELECT DISTINCT ra.enrol, 0, c.id, 5, c.enrolperiod, c.enrolstartdate, c.enrolenddate, c.expirynotify, c.expirythreshold,
                       c.notifystudents, c.password, c.cost, c.currency, c.defaultrole, c.timecreated, c.timemodified
                  FROM {course} c
                  JOIN {context} ctx ON (ctx.instanceid = c.id AND ctx.contextlevel = 50)
                  JOIN {role_assignments} ra ON (ra.contextid = ctx.id)
                 WHERE c.id <> :siteid AND ra.enrol $sqlenabled";
        $processed = $DB->get_fieldset_sql("SELECT DISTINCT enrol FROM {enrol}");
        if ($processed) {
            list($sqlnotprocessed, $params2) = $DB->get_in_or_equal($processed, SQL_PARAMS_NAMED, 'np', false);
            $params = array_merge($params, $params2);
            $sql = "$sql AND ra.enrol $sqlnotprocessed";
        }
        $DB->execute($sql, $params);

        // disabled
        $params = array('siteid' => SITEID);
        $sql = "INSERT INTO {enrol} (enrol, status, courseid, sortorder, enrolperiod, enrolstartdate, enrolenddate, expirynotify, expirythreshold,
                                     notifyall, password, cost, currency, roleid, timecreated, timemodified)
                SELECT DISTINCT ra.enrol, 1, c.id, 5, c.enrolperiod, c.enrolstartdate, c.enrolenddate, c.expirynotify, c.expirythreshold,
                       c.notifystudents, c.password, c.cost, c.currency, c.defaultrole, c.timecreated, c.timemodified
                  FROM {course} c
                  JOIN {context} ctx ON (ctx.instanceid = c.id AND ctx.contextlevel = 50)
                  JOIN {role_assignments} ra ON (ra.contextid = ctx.id)
                 WHERE c.id <> :siteid";
        $processed = $DB->get_fieldset_sql("SELECT DISTINCT enrol FROM {enrol}");
        if ($processed) {
            list($sqlnotprocessed, $params2) = $DB->get_in_or_equal($processed, SQL_PARAMS_NAMED, 'np', false);
            $params = array_merge($params, $params2);
            $sql = "$sql AND ra.enrol $sqlnotprocessed";
        }
        $DB->execute($sql, $params);

        upgrade_main_savepoint(true, 2010061900.08);
    }

    if ($oldversion < 2010061900.09) {
        // unfortunately there may be still some leftovers
        // after reconfigured, uninstalled or borked enrol plugins,
        // unfortunately this may be a bit slow - but there should not be many of these
        upgrade_set_timeout();
        $sqlempty = $DB->sql_empty();
        $sql = "SELECT DISTINCT c.id AS courseid, ra.enrol, c.timecreated, c.timemodified
                  FROM {course} c
                  JOIN {context} ctx ON (ctx.instanceid = c.id AND ctx.contextlevel = 50)
                  JOIN {role_assignments} ra ON (ra.contextid = ctx.id AND ra.enrol <> '$sqlempty')
             LEFT JOIN {enrol} e ON (e.courseid = c.id AND e.enrol = ra.enrol)
                 WHERE c.id <> :siteid AND e.id IS NULL";
        $params = array('siteid'=>SITEID);
        $rs = $DB->get_recordset_sql($sql, $params);
        foreach ($rs as $enrol) {
            upgrade_set_timeout();
            $enrol->status = 1; // better disable them
            $DB->insert_record('enrol', $enrol);
        }
        $rs->close();
        upgrade_main_savepoint(true, 2010061900.09);
    }

    if ($oldversion < 2010061900.10) {
        // migrate existing setup of meta courses, ignore records referencing invalid courses
        $sql = "INSERT INTO {enrol} (enrol, status, courseid, sortorder, customint1)
                SELECT 'meta', 0, cm.parent_course, 5, cm.child_course
                  FROM {course_meta} cm
                  JOIN {course} p ON p.id = cm.parent_course
                  JOIN {course} c ON c.id = cm.child_course";
        $DB->execute($sql);

        upgrade_main_savepoint(true, 2010061900.10);
    }

    if ($oldversion < 2010061900.11) {
        // nuke any old role assignments+enrolments in previous meta courses, we have to start from scratch
        $select = "SELECT ctx.id
                     FROM {context} ctx
                     JOIN {course} c ON (c.id = ctx.instanceid AND ctx.contextlevel = 50 AND c.metacourse = 1)";
        $DB->delete_records_select('role_assignments', "contextid IN ($select) AND enrol = 'manual'");

        // course_meta to be dropped - we use enrol_meta plugin instead now
        $table = new xmldb_table('course_meta');

        // Launch drop table for course_meta
        $dbman->drop_table($table);

        // Main savepoint reached
        upgrade_main_savepoint(true, 2010061900.11);
    }

    if ($oldversion < 2010061900.12) {
        // finally remove all obsolete fields from the course table - yay!
        // all the information was migrated to the enrol table

        // Define field guest to be dropped from course
        $table = new xmldb_table('course');
        $field = new xmldb_field('guest');

        // Conditionally launch drop field guest
        if ($dbman->field_exists($table, $field)) {
            $dbman->drop_field($table, $field);
        }

        // Define field password to be dropped from course
        $table = new xmldb_table('course');
        $field = new xmldb_field('password');

        // Conditionally launch drop field password
        if ($dbman->field_exists($table, $field)) {
            $dbman->drop_field($table, $field);
        }

        // Define field enrolperiod to be dropped from course
        $table = new xmldb_table('course');
        $field = new xmldb_field('enrolperiod');

        // Conditionally launch drop field enrolperiod
        if ($dbman->field_exists($table, $field)) {
            $dbman->drop_field($table, $field);
        }

        // Define field cost to be dropped from course
        $table = new xmldb_table('course');
        $field = new xmldb_field('cost');

        // Conditionally launch drop field cost
        if ($dbman->field_exists($table, $field)) {
            $dbman->drop_field($table, $field);
        }

        // Define field currency to be dropped from course
        $table = new xmldb_table('course');
        $field = new xmldb_field('currency');

        // Conditionally launch drop field currency
        if ($dbman->field_exists($table, $field)) {
            $dbman->drop_field($table, $field);
        }

        // Define field metacourse to be dropped from course
        $table = new xmldb_table('course');
        $field = new xmldb_field('metacourse');

        // Conditionally launch drop field metacourse
        if ($dbman->field_exists($table, $field)) {
            $dbman->drop_field($table, $field);
        }

        // Define field expirynotify to be dropped from course
        $table = new xmldb_table('course');
        $field = new xmldb_field('expirynotify');

        // Conditionally launch drop field expirynotify
        if ($dbman->field_exists($table, $field)) {
            $dbman->drop_field($table, $field);
        }

        // Define field expirythreshold to be dropped from course
        $table = new xmldb_table('course');
        $field = new xmldb_field('expirythreshold');

        // Conditionally launch drop field expirythreshold
        if ($dbman->field_exists($table, $field)) {
            $dbman->drop_field($table, $field);
        }

        // Define field notifystudents to be dropped from course
        $table = new xmldb_table('course');
        $field = new xmldb_field('notifystudents');

        // Conditionally launch drop field notifystudents
        if ($dbman->field_exists($table, $field)) {
            $dbman->drop_field($table, $field);
        }

        // Define field enrollable to be dropped from course
        $table = new xmldb_table('course');
        $field = new xmldb_field('enrollable');

        // Conditionally launch drop field enrollable
        if ($dbman->field_exists($table, $field)) {
            $dbman->drop_field($table, $field);
        }

        // Define field enrolstartdate to be dropped from course
        $table = new xmldb_table('course');
        $field = new xmldb_field('enrolstartdate');

        // Conditionally launch drop field enrolstartdate
        if ($dbman->field_exists($table, $field)) {
            $dbman->drop_field($table, $field);
        }

        // Define field enrolenddate to be dropped from course
        $table = new xmldb_table('course');
        $field = new xmldb_field('enrolenddate');

        // Conditionally launch drop field enrolenddate
        if ($dbman->field_exists($table, $field)) {
            $dbman->drop_field($table, $field);
        }

        // Define field enrol to be dropped from course
        $table = new xmldb_table('course');
        $field = new xmldb_field('enrol');

        // Conditionally launch drop field enrol
        if ($dbman->field_exists($table, $field)) {
            $dbman->drop_field($table, $field);
        }

        // Define field defaultrole to be dropped from course
        $table = new xmldb_table('course');
        $field = new xmldb_field('defaultrole');

        // Conditionally launch drop field defaultrole
        if ($dbman->field_exists($table, $field)) {
            $dbman->drop_field($table, $field);
        }

        upgrade_main_savepoint(true, 2010061900.12);
    }

    if ($oldversion < 2010061900.13) {
        // Define field visibleold to be added to course_categories
        $table = new xmldb_table('course_categories');
        $field = new xmldb_field('visibleold', XMLDB_TYPE_INTEGER, '1', null, XMLDB_NOTNULL, null, '1', 'visible');

        // Launch add field visibleold
        $dbman->add_field($table, $field);

        // Main savepoint reached
        upgrade_main_savepoint(true, 2010061900.13);
    }

    if ($oldversion < 2010061900.14) {
        // keep previous visible state
        $DB->execute("UPDATE {course_categories} SET visibleold = visible");

        // make sure all subcategories of hidden categories are hidden too, do not rely on category path yet
        $sql = "SELECT c.id
                  FROM {course_categories} c
                  JOIN {course_categories} pc ON (pc.id = c.parent AND pc.visible = 0)
                 WHERE c.visible = 1";
        while ($categories = $DB->get_records_sql($sql)) {
            foreach ($categories as $cat) {
                upgrade_set_timeout();
                $DB->set_field('course_categories', 'visible', 0, array('id'=>$cat->id));
            }
        }
        upgrade_main_savepoint(true, 2010061900.14);
    }

    if ($oldversion < 2010061900.15) {
        // Define field visibleold to be added to course
        $table = new xmldb_table('course');
        $field = new xmldb_field('visibleold', XMLDB_TYPE_INTEGER, '1', XMLDB_UNSIGNED, XMLDB_NOTNULL, null, '1', 'visible');

        // Launch add field visibleold
        $dbman->add_field($table, $field);

        // Main savepoint reached
        upgrade_main_savepoint(true, 2010061900.15);
    }

    if ($oldversion < 2010061900.16) {
        // keep previous visible state
        $DB->execute("UPDATE {course} SET visibleold = visible");

        // make sure all courses in hidden categories are hidden
        $DB->execute("UPDATE {course} SET visible = 0 WHERE category IN (SELECT id FROM {course_categories} WHERE visible = 0)");

        upgrade_main_savepoint(true, 2010061900.16);
    }

    if ($oldversion < 2010061900.20) {
        // now set up the enrolments - look for roles with course:participate only at course context - the category enrolments are synchronised later by archetype and new capability

        $syscontext = get_context_instance(CONTEXT_SYSTEM);
        $params = array('syscontext'=>$syscontext->id, 'participate'=>'moodle/course:participate');
        $roles = $DB->get_fieldset_sql("SELECT DISTINCT roleid FROM {role_capabilities} WHERE contextid = :syscontext AND capability = :participate AND permission = 1", $params);
        if ($roles) {
            list($sqlroles, $params) = $DB->get_in_or_equal($roles, SQL_PARAMS_NAMED, 'r');

            $sql = "INSERT INTO {user_enrolments} (status, enrolid, userid, timestart, timeend, modifierid, timecreated, timemodified)

                    SELECT 0, e.id, ra.userid, MIN(ra.timestart), MIN(ra.timeend), 0, MIN(ra.timemodified), MAX(ra.timemodified)
                      FROM {role_assignments} ra
                      JOIN {context} c ON (c.id = ra.contextid AND c.contextlevel = 50)
                      JOIN {enrol} e ON (e.enrol = ra.enrol AND e.courseid = c.instanceid)
                      JOIN {user} u ON u.id = ra.userid
                     WHERE u.deleted = 0 AND ra.roleid $sqlroles
                  GROUP BY e.id, ra.userid";
            $DB->execute($sql, $params);
        }

        upgrade_main_savepoint(true, 2010061900.20);
    }

    if ($oldversion < 2010061900.21) {
        // hidden is completely removed, timestart+timeend are now in the user_enrolments table

        // Define field hidden to be dropped from role_assignments
        $table = new xmldb_table('role_assignments');
        $field = new xmldb_field('hidden');

        // Conditionally launch drop field hidden
        if ($dbman->field_exists($table, $field)) {
            $dbman->drop_field($table, $field);
        }

        // Define field timestart to be dropped from role_assignments
        $table = new xmldb_table('role_assignments');
        $field = new xmldb_field('timestart');

        // Conditionally launch drop field timestart
        if ($dbman->field_exists($table, $field)) {
            $dbman->drop_field($table, $field);
        }

        // Define field timeend to be dropped from role_assignments
        $table = new xmldb_table('role_assignments');
        $field = new xmldb_field('timeend');

        // Conditionally launch drop field timeend
        if ($dbman->field_exists($table, $field)) {
            $dbman->drop_field($table, $field);
        }

        // Main savepoint reached
        upgrade_main_savepoint(true, 2010061900.21);
    }

    if ($oldversion < 2010061900.22) {
        // Rename field enrol on table role_assignments to component and update content

        $table = new xmldb_table('role_assignments');
        $field = new xmldb_field('enrol', XMLDB_TYPE_CHAR, '20', null, XMLDB_NOTNULL, null, null, 'modifierid');

        // Launch rename field enrol
        $dbman->rename_field($table, $field, 'component');

        // Changing precision of field component on table role_assignments to (100)
        $table = new xmldb_table('role_assignments');
        $field = new xmldb_field('component', XMLDB_TYPE_CHAR, '100', null, XMLDB_NOTNULL, null, null, 'modifierid');

        // Launch change of precision for field component
        $dbman->change_field_precision($table, $field);

        // Manual is a special case - we use empty string instead now
        $params = array('empty'=>$DB->sql_empty(), 'manual'=>'manual');
        $sql = "UPDATE {role_assignments}
                   SET component = :empty
                 WHERE component = :manual";
        $DB->execute($sql, $params);

        // Now migrate to real enrol component names
        $params = array('empty'=>$DB->sql_empty());
        $concat = $DB->sql_concat("'enrol_'", 'component');
        $sql = "UPDATE {role_assignments}
                   SET component = $concat
                 WHERE component <> :empty
                       AND contextid IN (
                           SELECT id
                             FROM {context}
                            WHERE contextlevel >= 50)";
        $DB->execute($sql, $params);

        // Now migrate to real auth component names
        $params = array('empty'=>$DB->sql_empty());
        $concat = $DB->sql_concat("'auth_'", 'component');
        $sql = "UPDATE {role_assignments}
                   SET component = $concat
                 WHERE component <> :empty
                       AND contextid IN (
                           SELECT id
                             FROM {context}
                            WHERE contextlevel < 50)";
        $DB->execute($sql, $params);

        // Main savepoint reached
        upgrade_main_savepoint(true, 2010061900.22);
    }

    if ($oldversion < 2010061900.23) {
        // add proper itemid to role assignments that were added by enrolment plugins
        $sql = "UPDATE {role_assignments}
                   SET itemid = (SELECT MIN({enrol}.id)
                                    FROM {enrol}
                                    JOIN {context} ON ({context}.contextlevel = 50 AND {context}.instanceid = {enrol}.courseid)
                                   WHERE {role_assignments}.component = ".$DB->sql_concat("'enrol_'", "{enrol}.enrol")." AND {context}.id = {role_assignments}.contextid)
                 WHERE component <> 'enrol_manual' AND component LIKE 'enrol_%'";
        $DB->execute($sql);
        // Main savepoint reached
        upgrade_main_savepoint(true, 2010061900.23);
    }

    if ($oldversion < 2010061900.30) {
        // make new list of active enrol plugins - order is important, meta should be always last, manual first
        $enabledplugins = explode(',', $CFG->enrol_plugins_enabled);
        $enabledplugins = array_merge(array('manual', 'guest', 'self', 'cohort'), $enabledplugins);
        if ($DB->record_exists('enrol', array('enrol'=>'meta'))) {
            $enabledplugins[] = 'meta';
        }
        $enabledplugins = array_unique($enabledplugins);
        set_config('enrol_plugins_enabled', implode(',', $enabledplugins));

        // Main savepoint reached
        upgrade_main_savepoint(true, 2010061900.30);
    }

    if ($oldversion < 2010061900.31) {
        // finalise all new enrol settings and cleanup old settings

        // legacy allowunenrol was deprecated in 1.9 already
        unset_config('allwunenroll');

        // obsolete course presets
        unset_config('metacourse', 'moodlecourse');
        unset_config('enrol', 'moodlecourse');
        unset_config('enrollable', 'moodlecourse');
        unset_config('enrolperiod', 'moodlecourse');
        unset_config('expirynotify', 'moodlecourse');
        unset_config('notifystudents', 'moodlecourse');
        unset_config('expirythreshold', 'moodlecourse');
        unset_config('enrolpassword', 'moodlecourse');
        unset_config('guest', 'moodlecourse');

        unset_config('backup_sche_metacourse', 'backup');

        unset_config('lastexpirynotify');

        // hidden course categories now prevent only browsing, courses are accessible if you know the URL and course is visible
        unset_config('allowvisiblecoursesinhiddencategories');

        if (isset($CFG->coursemanager)) {
            set_config('coursecontact', $CFG->coursemanager);
            unset_config('coursemanager');
        }

        // migrate plugin settings - the problem here is we are splitting manual into three different plugins
        if (isset($CFG->enrol_manual_usepasswordpolicy)) {
            set_config('usepasswordpolicy', $CFG->enrol_manual_usepasswordpolicy, 'enrol_guest');
            set_config('usepasswordpolicy', $CFG->enrol_manual_usepasswordpolicy, 'enrol_self');
            set_config('groupenrolmentkeypolicy', $CFG->enrol_manual_usepasswordpolicy);
            unset_config('enrol_manual_usepasswordpolicy');
        }
        if (isset($CFG->enrol_manual_requirekey)) {
            set_config('requirepassword', $CFG->enrol_manual_requirekey, 'enrol_guest');
            set_config('requirepassword', $CFG->enrol_manual_requirekey, 'enrol_self');
            unset_config('enrol_manual_requirekey');
        }
        if (isset($CFG->enrol_manual_showhint)) {
            set_config('showhint', $CFG->enrol_manual_showhint, 'enrol_guest');
            set_config('showhint', $CFG->enrol_manual_showhint, 'enrol_self');
            unset_config('enrol_manual_showhint');
        }

        upgrade_main_savepoint(true, 2010061900.31);
    }

    if ($oldversion < 2010061900.32) {
        // MDL-22797 course completion has to be updated to use new enrol framework, it will not be enabled in final 2.0
        set_config('enableavailability', 0);
        set_config('enablecompletion', 0);
        upgrade_main_savepoint(true, 2010061900.32);
    }

    if ($oldversion < 2010062101) {

    /// Define field huburl to be dropped from course_published
        $table = new xmldb_table('course_published');
        $field = new xmldb_field('hubid');

    /// Conditionally launch drop field huburl
        if ($dbman->field_exists($table, $field)) {
            $dbman->drop_field($table, $field);
        }

    /// Define field huburl to be added to course_published
        $table = new xmldb_table('course_published');
        $field = new xmldb_field('huburl', XMLDB_TYPE_CHAR, '255', null, null, null, null, 'id');

    /// Conditionally launch add field huburl
        if (!$dbman->field_exists($table, $field)) {
            $dbman->add_field($table, $field);
        }

    /// Main savepoint reached
        upgrade_main_savepoint(true, 2010062101);
    }

    if ($oldversion < 2010070300) {
        //TODO: this is a temporary hack for upgrade from PR3, to be removed later

        // Define field component to be added to files
        $table = new xmldb_table('files');
        $field = new xmldb_field('component', XMLDB_TYPE_CHAR, '100', null, XMLDB_NOTNULL, null, null, 'contextid');

        // Conditionally upgrade from PR3
        if (!$dbman->field_exists($table, $field)) {
            $dbman->add_field($table, $field);
            $index = new xmldb_index('filearea-contextid-itemid', XMLDB_INDEX_NOTUNIQUE, array('filearea', 'contextid', 'itemid'));
            $dbman->drop_index($table, $index);
            $index = new xmldb_index('component-filearea-contextid-itemid', XMLDB_INDEX_NOTUNIQUE, array('component', 'filearea', 'contextid', 'itemid'));
            $dbman->add_index($table, $index);

            // Rename areas as add proper component
            $areas = $DB->get_fieldset_sql("SELECT DISTINCT filearea FROM {files}");
            if ($areas) {
                // fix incorrect itemids
                $DB->execute("UPDATE {files} SET itemid = 0 WHERE filearea = 'category_description'"); // context identifies instances
                $DB->execute("UPDATE {files} SET itemid = 0 WHERE filearea = 'user_profile'"); // context identifies instances
                $DB->execute("UPDATE {files} SET itemid = 0 WHERE filearea = 'block_html'"); // context identifies instances
                foreach ($areas as $area) {
                    // rename areas
                    if ($area === 'course_backup') {
                        $area = 'backup_course';
                    } else if ($area === 'section_backup') {
                        $area = 'backup_section';
                    } else if ($area === 'activity_backup') {
                        $area = 'backup_activity';
                    } else if ($area === 'category_description') {
                        $area = 'coursecat_description';
                    }
                    if ($area === 'block_html') {
                        $component = 'block_html';
                        $filearea = 'content';
                    } else {
                        list($component, $filearea) = explode('_', $area, 2);
                        // note this is just a hack which guesses plugin from old PRE3 files code, the whole point of adding component is to get rid of this guessing
                        if (file_exists("$CFG->dirroot/mod/$component/lib.php")) {
                            $component = 'mod_'.$component;
                        }
                    }
                    $DB->execute("UPDATE {files} SET component = :component, filearea = :filearea WHERE filearea = :area", array('component'=>$component, 'filearea'=>$filearea, 'area'=>$area));
                }
                // Update all hashes
                $rs = $DB->get_recordset('files', array());
                foreach ($rs as $file) {
                    upgrade_set_timeout();
                    $pathnamehash = sha1("/$file->contextid/$file->component/$file->filearea/$file->itemid".$file->filepath.$file->filename);
                    $DB->set_field('files', 'pathnamehash', $pathnamehash, array('id'=>$file->id));
                }
                $rs->close();
            }
        }

        // Main savepoint reached
        upgrade_main_savepoint(true, 2010070300);
    }

    if ($oldversion < 2010070500) {

    /// Define field operation to be added to backup_controllers
        $table = new xmldb_table('backup_controllers');
        $field = new xmldb_field('operation', XMLDB_TYPE_CHAR, '20', null, XMLDB_NOTNULL, null, 'backup', 'backupid');

    /// Conditionally launch add field operation
        if (!$dbman->field_exists($table, $field)) {
            $dbman->add_field($table, $field);
        }

    /// Main savepoint reached
        upgrade_main_savepoint(true, 2010070500);
    }

    if ($oldversion < 2010070501) {

    /// Define field suspended to be added to user
        $table = new xmldb_table('user');
        $field = new xmldb_field('suspended', XMLDB_TYPE_INTEGER, '1', null, XMLDB_NOTNULL, null, '0', 'deleted');

    /// Conditionally launch add field suspended
        if (!$dbman->field_exists($table, $field)) {
            $dbman->add_field($table, $field);
        }

    /// Main savepoint reached
        upgrade_main_savepoint(true, 2010070501);
    }

    if ($oldversion < 2010070502) {

    /// Define field newitemid to be added to backup_ids_template
        $table = new xmldb_table('backup_ids_template');
        $field = new xmldb_field('newitemid', XMLDB_TYPE_INTEGER, '10', XMLDB_UNSIGNED, XMLDB_NOTNULL, null, '0', 'itemid');
    /// Conditionally launch add field newitemid
        if (!$dbman->field_exists($table, $field)) {
            $dbman->add_field($table, $field);
        }

    /// Define field info to be added to backup_ids_template
        $table = new xmldb_table('backup_ids_template');
        $field = new xmldb_field('info', XMLDB_TYPE_TEXT, 'medium', null, null, null, null, 'parentitemid');
    /// Conditionally launch add field info
        if (!$dbman->field_exists($table, $field)) {
            $dbman->add_field($table, $field);
        }

    /// Main savepoint reached
        upgrade_main_savepoint(true, 2010070502);
    }

    if ($oldversion < 2010070601) {
        // delete loan calc if not used - it was moved to contrib
        if (!file_exists("$CFG->dirroot/blocks/loancalc/version.php")) {
            if (!$DB->record_exists('block_instances', array('blockname'=>'loancalc'))) {
                $DB->delete_records('block', array('name'=>'loancalc'));
            }
        }
        upgrade_main_savepoint(true, 2010070601);
    }

    if ($oldversion < 2010070602) {
        // delete exercise if not used and not installed - now in contrib (do not use adminlib uninstall functions, they may change)
        if (!file_exists("$CFG->dirroot/mod/exercise/version.php")) {
            if ($module = $DB->get_record('modules', array('name'=>'exercise'))) {
                if (!$DB->record_exists('course_modules', array('module'=>$module->id))) {
                    //purge capabilities
                    $DB->delete_records_select('capabilities', "name LIKE ?", array('mod/exercise:%'));
                    $DB->delete_records_select('role_capabilities', "capability LIKE ?", array('mod/exercise:%'));
                    $tables = array('exercise', 'exercise_submissions', 'exercise_assessments', 'exercise_elements', 'exercise_rubrics', 'exercise_grades');
                    foreach ($tables as $tname) {
                        $table = new xmldb_table($tname);
                        if ($dbman->table_exists($table)) {
                            $dbman->drop_table($table);
                        }
                    }
                    $DB->delete_records('event', array('modulename' => 'exercise'));
                    $DB->delete_records('log', array('module' => 'exercise'));
                    $DB->delete_records('modules', array('name'=>'exercise'));
                }
            }
        }
        upgrade_main_savepoint(true, 2010070602);
    }

    if ($oldversion < 2010070603) {
        // delete journal if not used and not installed - now in contrib (do not use adminlib uninstall functions, they may change)
        if (!file_exists("$CFG->dirroot/mod/journal/version.php")) {
            if ($module = $DB->get_record('modules', array('name'=>'journal'))) {
                if (!$DB->record_exists('course_modules', array('module'=>$module->id))) {
                    //purge capabilities
                    $DB->delete_records_select('capabilities', "name LIKE ?", array('mod/journal:%'));
                    $DB->delete_records_select('role_capabilities', "capability LIKE ?", array('mod/journal:%'));
                    $tables = array('journal', 'journal_entries');
                    foreach ($tables as $tname) {
                        $table = new xmldb_table($tname);
                        if ($dbman->table_exists($table)) {
                            $dbman->drop_table($table);
                        }
                    }
                    $DB->delete_records('event', array('modulename' => 'journal'));
                    $DB->delete_records('log', array('module' => 'journal'));
                    $DB->delete_records('modules', array('name'=>'journal'));
                    unset_config('journal_initialdisable');
                }
            }
        }
        upgrade_main_savepoint(true, 2010070603);
    }

    if ($oldversion < 2010070604) {
        // delete lams if not used and not installed - now in contrib (do not use adminlib uninstall functions, they may change)
        if (!file_exists("$CFG->dirroot/mod/lams/version.php")) {
            if ($module = $DB->get_record('modules', array('name'=>'lams'))) {
                if (!$DB->record_exists('course_modules', array('module'=>$module->id))) {
                    //purge capabilities
                    $DB->delete_records_select('capabilities', "name LIKE ?", array('mod/lams:%'));
                    $DB->delete_records_select('role_capabilities', "capability LIKE ?", array('mod/lams:%'));
                    $tables = array('lams', '');
                    foreach ($tables as $tname) {
                        $table = new xmldb_table($tname);
                        if ($dbman->table_exists($table)) {
                            $dbman->drop_table($table);
                        }
                    }
                    $DB->delete_records('event', array('modulename' => 'lams'));
                    $DB->delete_records('log', array('module' => 'lams'));
                    $DB->delete_records('modules', array('name'=>'lams'));
                    unset_config('lams_initialdisable');
                }
            }
        }
        upgrade_main_savepoint(true, 2010070604);
    }

    if ($oldversion < 2010070801) {
    /// Before changing the field, drop dependent indexes
    /// Define index shortname (not unique) to be dropped form course_request
        $table = new xmldb_table('user');
        $index = new xmldb_index('city', XMLDB_INDEX_NOTUNIQUE, array('city'));
    /// Conditionally launch drop index shortname
        if ($dbman->index_exists($table, $index)) {
            $dbman->drop_index($table, $index);
        }
    /// Changing precision of field city on table user to (120)
        $field = new xmldb_field('city', XMLDB_TYPE_CHAR, '120', null, XMLDB_NOTNULL, null, null, 'address');

    /// Launch change of precision for field city
        $dbman->change_field_precision($table, $field);

    /// Conditionally launch add index typeitem_ix
        if (!$dbman->index_exists($table, $index)) {
            $dbman->add_index($table, $index);
        }
    /// Main savepoint reached
        upgrade_main_savepoint(true, 2010070801);
    }

    if ($oldversion < 2010071000) {
        //purge unused editor settings
        unset_config('editorbackgroundcolor');
        unset_config('editorfontfamily');
        unset_config('editorfontsize');
        unset_config('editorkillword');
        unset_config('editorhidebuttons');
        unset_config('editorfontlist');

        upgrade_main_savepoint(true, 2010071000);
    }

    if ($oldversion < 2010071001) {
        // purge obsolete stats settings
        unset_config('statscatdepth');
        upgrade_main_savepoint(true, 2010071001);
    }

    if ($oldversion < 2010071100) {
        // move user icons to file storage pool
        upgrade_migrate_user_icons();
        upgrade_main_savepoint(true, 2010071100);
    }

    if ($oldversion < 2010071101) {
        // move user icons to file storage pool
        upgrade_migrate_group_icons();
        upgrade_main_savepoint(true, 2010071101);
    }

    if ($oldversion < 2010071300) {
        // Define field timecreated to be added to user_enrolments
        $table = new xmldb_table('user_enrolments');
        $field = new xmldb_field('timecreated', XMLDB_TYPE_INTEGER, '10', XMLDB_UNSIGNED, XMLDB_NOTNULL, null, 0, 'modifierid');

        // Launch add field timecreated
        if (!$dbman->field_exists($table, $field)) {
            $dbman->add_field($table, $field);
        }

        // now try to guess the time created
        $sql = "UPDATE {user_enrolments} SET timecreated = timemodified WHERE timecreated = 0";
        $DB->execute($sql);
        $sql = "UPDATE {user_enrolments} SET timecreated = timestart WHERE timestart <> 0 AND timestart < timemodified";
        $DB->execute($sql);

        upgrade_main_savepoint(true, 2010071300);
    }

    if ($oldversion < 2010071700) { // Make itemname bigger (160cc) to store component+filearea

        $table = new xmldb_table('backup_ids_template');
        // Define key backupid_itemname_itemid_uk (unique) to be dropped form backup_ids_template
        $key = new xmldb_key('backupid_itemname_itemid_uk', XMLDB_KEY_UNIQUE, array('backupid', 'itemname', 'itemid'));
        // Define index backupid_parentitemid_ix (not unique) to be dropped form backup_ids_template
        $index = new xmldb_index('backupid_parentitemid_ix', XMLDB_INDEX_NOTUNIQUE, array('backupid', 'itemname', 'parentitemid'));
        // Define field itemname to be 160cc
        $field = new xmldb_field('itemname', XMLDB_TYPE_CHAR, '160', null, XMLDB_NOTNULL, null, null, 'backupid');

        // Launch drop key backupid_itemname_itemid_uk
        $dbman->drop_key($table, $key);
        // Conditionally launch drop index backupid_parentitemid_ix
        if ($dbman->index_exists($table, $index)) {
            $dbman->drop_index($table, $index);
        }

        // Changing precision of field itemname on table backup_ids_template to (160)
        $dbman->change_field_precision($table, $field);

        // Launch add key backupid_itemname_itemid_uk
        $dbman->add_key($table, $key);
        // Conditionally launch add index backupid_parentitemid_ix
        if (!$dbman->index_exists($table, $index)) {
            $dbman->add_index($table, $index);
        }

        // Main savepoint reached
        upgrade_main_savepoint(true, 2010071700);
    }

    if ($oldversion < 2010071701) {
        // Drop legacy core tables that now belongs to mnetservice_enrol plugin
        // Upgrade procedure not needed as the tables are used for caching purposes only
        $tables = array('mnet_enrol_course', 'mnet_enrol_assignments');
        foreach ($tables as $tname) {
            $table = new xmldb_table($tname);
            if ($dbman->table_exists($table)) {
                $dbman->drop_table($table);
            }
        }

        upgrade_main_savepoint(true, 2010071701);
    }

    if ($oldversion < 2010071800) {

        // Define table backup_files_template to be created
        $table = new xmldb_table('backup_files_template');

        // Adding fields to table backup_files_template
        $table->add_field('id', XMLDB_TYPE_INTEGER, '10', XMLDB_UNSIGNED, XMLDB_NOTNULL, XMLDB_SEQUENCE, null);
        $table->add_field('backupid', XMLDB_TYPE_CHAR, '32', null, XMLDB_NOTNULL, null, null);
        $table->add_field('contextid', XMLDB_TYPE_INTEGER, '10', XMLDB_UNSIGNED, XMLDB_NOTNULL, null, null);
        $table->add_field('component', XMLDB_TYPE_CHAR, '100', null, XMLDB_NOTNULL, null, null);
        $table->add_field('filearea', XMLDB_TYPE_CHAR, '50', null, XMLDB_NOTNULL, null, null);
        $table->add_field('itemid', XMLDB_TYPE_INTEGER, '10', XMLDB_UNSIGNED, XMLDB_NOTNULL, null, null);
        $table->add_field('info', XMLDB_TYPE_TEXT, 'medium', null, null, null, null);

        // Adding keys to table backup_files_template
        $table->add_key('primary', XMLDB_KEY_PRIMARY, array('id'));

        // Adding indexes to table backup_files_template
        $table->add_index('backupid_contextid_component_filearea_itemid_ix', XMLDB_INDEX_NOTUNIQUE, array('backupid', 'contextid', 'component', 'filearea', 'itemid'));

        // Conditionally launch create table for backup_files_template
        if (!$dbman->table_exists($table)) {
            $dbman->create_table($table);
        }

        // Main savepoint reached
        upgrade_main_savepoint(true, 2010071800);
    }

    if ($oldversion < 2010072300) {

        // Define field capabilities to be added to external_functions
        $table = new xmldb_table('external_functions');
        $field = new xmldb_field('capabilities', XMLDB_TYPE_CHAR, '255', null, null, null, null, 'component');

        // Conditionally launch add field capabilities
        if (!$dbman->field_exists($table, $field)) {
            $dbman->add_field($table, $field);
        }

        // Main savepoint reached
        upgrade_main_savepoint(true, 2010072300);
    }

    if ($oldversion < 2010072700) {

        // Define index backupid_itemname_newitemid_ix (not unique) to be added to backup_ids_template
        $table = new xmldb_table('backup_ids_template');
        $index = new xmldb_index('backupid_itemname_newitemid_ix', XMLDB_INDEX_NOTUNIQUE, array('backupid', 'itemname', 'newitemid'));

        // Conditionally launch add index backupid_itemname_newitemid_ix
        if (!$dbman->index_exists($table, $index)) {
            $dbman->add_index($table, $index);
        }

        // Main savepoint reached
        upgrade_main_savepoint(true, 2010072700);
    }

    if ($oldversion < 2010080303) {
        $rs = $DB->get_recordset_sql('SELECT i.id, i.name, r.type FROM {repository_instances} i, {repository} r WHERE i.typeid = r.id');
        foreach ($rs as $record) {
            upgrade_set_timeout();
            if ($record->name == $record->type) {
                // repository_instances was saving type name as in name field
                // which should be empty, the repository api will try to find
                // instance name from language files
                $DB->set_field('repository_instances', 'name', '');
            }
        }
        $rs->close();
        upgrade_main_savepoint(true, 2010080303);
    }

    if ($oldversion < 2010080305) {
        // first drop all log display actions, we will recreate them automatically later
        $DB->delete_records('log_display', array());

        // Define field component to be added to log_display
        $table = new xmldb_table('log_display');
        $field = new xmldb_field('component', XMLDB_TYPE_CHAR, '100', null, XMLDB_NOTNULL, null, null, 'field');

        // Launch add field component
        if (!$dbman->field_exists($table, $field)) {
            $dbman->add_field($table, $field);
        }

        // Main savepoint reached
        upgrade_main_savepoint(true, 2010080305);
    }

    if ($oldversion < 2010080900) {

    /// Define field generalfeedbackformat to be added to question
        $table = new xmldb_table('question');
        $field = new xmldb_field('generalfeedbackformat', XMLDB_TYPE_INTEGER, '2', null, XMLDB_NOTNULL, null, '0', 'generalfeedback');

    /// Conditionally launch add field generalfeedbackformat
        if (!$dbman->field_exists($table, $field)) {
            $dbman->add_field($table, $field);
        }

    /// Upgrading the text formats in some question types depends on the
    /// questiontextformat field, but the question type upgrade only runs
    /// after the code below has messed around with the questiontextformat
    /// value. Therefore, we need to create a new column to store the old value.
    /// The column should be dropped in Moodle 2.1.
    /// Define field oldquestiontextformat to be added to question
        $field = new xmldb_field('oldquestiontextformat', XMLDB_TYPE_INTEGER, '2', null, XMLDB_NOTNULL, null, '0', 'generalfeedback');

    /// Conditionally launch add field oldquestiontextformat
        if (!$dbman->field_exists($table, $field)) {
            $dbman->add_field($table, $field);
        }

    /// Define field infoformat to be added to question_categories
        $table = new xmldb_table('question_categories');
        $field = new xmldb_field('infoformat', XMLDB_TYPE_INTEGER, '2', null, XMLDB_NOTNULL, null, '0', 'info');

    /// Conditionally launch add field infoformat
        if (!$dbman->field_exists($table, $field)) {
            $dbman->add_field($table, $field);
        }

    /// Define field answerformat to be added to question_answers
        $table = new xmldb_table('question_answers');
        $field = new xmldb_field('answerformat', XMLDB_TYPE_INTEGER, '2', null, XMLDB_NOTNULL, null, '0', 'answer');

    /// Conditionally launch add field answerformat
        if (!$dbman->field_exists($table, $field)) {
            $dbman->add_field($table, $field);
        }

    /// Define field feedbackformat to be added to question_answers
        $field = new xmldb_field('feedbackformat', XMLDB_TYPE_INTEGER, '2', null, XMLDB_NOTNULL, null, '0', 'feedback');

    /// Conditionally launch add field feedbackformat
        if (!$dbman->field_exists($table, $field)) {
            $dbman->add_field($table, $field);
        }

    /// Define field manualcommentformat to be added to question_sessions
        $table = new xmldb_table('question_sessions');
        $field = new xmldb_field('manualcommentformat', XMLDB_TYPE_INTEGER, '2', null, XMLDB_NOTNULL, null, '0', 'manualcomment');

    /// Conditionally launch add field manualcommentformat
        if (!$dbman->field_exists($table, $field)) {
            $dbman->add_field($table, $field);
        }

    /// Main savepoint reached
        upgrade_main_savepoint(true, 2010080900);
    }

    /// updating question image
    if ($oldversion < 2010080901) {
        $fs = get_file_storage();

        // Define field image to be dropped from question
        $table = new xmldb_table('question');
        $field = new xmldb_field('image');

        // Conditionally launch drop field image
        if ($dbman->field_exists($table, $field)) {

            $rs = $DB->get_recordset('question');
            $textlib = textlib_get_instance();

            foreach ($rs as $question) {
                // may take awhile
                upgrade_set_timeout();
                if (empty($question->image)) {
                    continue;
                }
                if (!$category = $DB->get_record('question_categories', array('id'=>$question->category))) {
                    continue;
                }
                $categorycontext = get_context_instance_by_id($category->contextid);
                // question files are stored in course level
                // so we have to find course context
                switch ($categorycontext->contextlevel){
                    case CONTEXT_COURSE :
                        $context = $categorycontext;
                        break;
                    case CONTEXT_MODULE :
                        $courseid = $DB->get_field('course_modules', 'course', array('id'=>$categorycontext->instanceid));
                        $context = get_context_instance(CONTEXT_COURSE, $courseid);
                        break;
                    case CONTEXT_COURSECAT :
                    case CONTEXT_SYSTEM :
                        $context = get_system_context();
                        break;
                    default :
                        continue;
                }
                if ($textlib->substr($textlib->strtolower($question->image), 0, 7) == 'http://') {
                    // it is a link, appending to existing question text
                    $question->questiontext .= ' <img src="' . $question->image . '" />';
                    $question->image = '';
                    // update question record
                    $DB->update_record('question', $question);
                } else {
                    $filename = basename($question->image);
                    $filepath = dirname($question->image);
                    if (empty($filepath) or $filepath == '.' or $filepath == '/') {
                        $filepath = '/';
                    } else {
                        // append /
                        $filepath = '/'.trim($filepath, './@#$ ').'/';
                    }

                    // course files already moved to file pool by previous upgrade block
                    // so we just create copy from course_legacy area
                    if ($image = $fs->get_file($context->id, 'course', 'legacy', 0, $filepath, $filename)) {
                        // move files to file pool
                        $file_record = array(
                            'contextid'=>$category->contextid,
                            'component'=>'question',
                            'filearea'=>'questiontext',
                            'itemid'=>$question->id
                        );
                        $fs->create_file_from_storedfile($file_record, $image);
                        $question->questiontext .= ' <img src="@@PLUGINFILE@@' . $filepath . $filename . '" />';
                        $question->image = '';
                        // update question record
                        $DB->update_record('question', $question);
                    }
                }
            }
            $rs->close();

            $dbman->drop_field($table, $field);
        }

        // Update question_answers.
        // In question_answers.feedback was previously always treated as
        // FORMAT_HTML in calculated, multianswer, multichoice, numerical,
        // shortanswer and truefalse; and
        // FORMAT_MOODLE in essay (despite being edited using the HTML editor)
        // So essay feedback needs to be converted to HTML unless $CFG->texteditors == 'textarea'.
        // For all question types except multichoice,
        // question_answers.answer is FORMAT_PLAIN and does not need to be changed.
        // For multichoice, question_answers.answer is FORMAT_MOODLE, and should
        // stay that way, at least for now.
        $rs = $DB->get_recordset_sql('
                SELECT qa.*, q.qtype
                FROM {question_answers} qa
                JOIN {question} q ON qa.question = q.id');
        foreach ($rs as $record) {
            // may take awhile
            upgrade_set_timeout();
            // Convert question_answers.answer
            if ($record->qtype !== 'multichoice') {
                $record->answerformat = FORMAT_PLAIN;
            } else {
                $record->answerformat = FORMAT_MOODLE;
            }

            // Convert question_answers.feedback
            if ($CFG->texteditors !== 'textarea') {
                if ($record->qtype == 'essay') {
                    $record->feedback = text_to_html($record->feedback, false, false, true);
                }
                $record->feedbackformat = FORMAT_HTML;
            } else {
                $record->feedbackformat = FORMAT_MOODLE;
            }

            $DB->update_record('question_answers', $record);
        }
        $rs->close();

        // In the question table, the code previously used questiontextformat
        // for both question text and general feedback. We need to copy the
        // values into the new column.
        // Then we need to convert FORMAT_MOODLE to FORMAT_HTML (depending on
        // $CFG->texteditors).
        $DB->execute('
                UPDATE {question}
                SET generalfeedbackformat = questiontextformat');
        // Also save the old questiontextformat, so that plugins that need it
        // can access it.
        $DB->execute('
                UPDATE {question}
                SET oldquestiontextformat = questiontextformat');
        // Now covert FORMAT_MOODLE content, if necssary.
        if ($CFG->texteditors !== 'textarea') {
            $rs = $DB->get_recordset('question', array('questiontextformat'=>FORMAT_MOODLE));
            foreach ($rs as $record) {
                // may take awhile
                upgrade_set_timeout();
                $record->questiontext = text_to_html($record->questiontext, false, false, true);
                $record->questiontextformat = FORMAT_HTML;
                $record->generalfeedback = text_to_html($record->generalfeedback, false, false, true);
                $record->generalfeedbackformat = FORMAT_HTML;
                $DB->update_record('question', $record);
            }
            $rs->close();
        }

        // In the past, question_sessions.manualcommentformat was always treated
        // as FORMAT_HTML.
        $DB->set_field('question_sessions', 'manualcommentformat', FORMAT_HTML);

        // Main savepoint reached
        upgrade_main_savepoint(true, 2010080901);
    }

    if ($oldversion < 2010082502) {
        // migrate file pool xx/xx/xx directory structure to xx/xx in older 2.0dev installs
        upgrade_simplify_overkill_pool_structure();
        upgrade_main_savepoint(true, 2010082502);
    }

    if ($oldversion < 2010091303) {
        // drop all test tables from old xmldb test suite
        $table = new xmldb_table('testtable');
        if ($dbman->table_exists($table)) {
            $dbman->drop_table($table);
        }
        $table = new xmldb_table('anothertest');
        if ($dbman->table_exists($table)) {
            $dbman->drop_table($table);
        }
        $table = new xmldb_table('newnameforthetable');
        if ($dbman->table_exists($table)) {
            $dbman->drop_table($table);
        }
        upgrade_main_savepoint(true, 2010091303);
    }

    if ($oldversion < 2010091500) {

        // Changing precision of field token on table registration_hubs to (255)
        $table = new xmldb_table('registration_hubs');
        $field = new xmldb_field('token', XMLDB_TYPE_CHAR, '255', null, XMLDB_NOTNULL, null, null, 'id');

        // Launch change of precision for field token
        $dbman->change_field_precision($table, $field);

        // Main savepoint reached
        upgrade_main_savepoint(true, 2010091500);
    }

    if ($oldversion < 2010091501) {
        // This index used to exist in Moodle 1.9 and was never dropped in the upgrade above.
        // Drop it now, or it breaks the following alter column.

        // Define index pagetypepattern (not unique) to be dropped form block_instances
        $table = new xmldb_table('block_instances');
        $index = new xmldb_index('pagetypepattern', XMLDB_INDEX_NOTUNIQUE, array('pagetypepattern'));

        // Conditionally launch drop index pagetypepattern
        if ($dbman->index_exists($table, $index)) {
            $dbman->drop_index($table, $index);
        }

        // Main savepoint reached
        upgrade_main_savepoint(true, 2010091501);
    }

    if ($oldversion < 2010091502) {
        // Need to drop the index before we can alter the column precision in the next step.

        // Define index parentcontextid-showinsubcontexts-pagetypepattern-subpagepattern (not unique) to be dropped form block_instances
        $table = new xmldb_table('block_instances');
        $index = new xmldb_index('parentcontextid-showinsubcontexts-pagetypepattern-subpagepattern', XMLDB_INDEX_NOTUNIQUE, array('parentcontextid', 'showinsubcontexts', 'pagetypepattern', 'subpagepattern'));

        // Conditionally launch drop index parentcontextid-showinsubcontexts-pagetypepattern-subpagepattern
        if ($dbman->index_exists($table, $index)) {
            $dbman->drop_index($table, $index);
        }

        // Main savepoint reached
        upgrade_main_savepoint(true, 2010091502);
    }

    if ($oldversion < 2010091503) {

        // Changing precision of field pagetypepattern on table block_instances to (64)
        $table = new xmldb_table('block_instances');
        $field = new xmldb_field('pagetypepattern', XMLDB_TYPE_CHAR, '64', null, XMLDB_NOTNULL, null, null, 'showinsubcontexts');

        // Launch change of precision for field pagetypepattern
        $dbman->change_field_precision($table, $field);

        // Main savepoint reached
        upgrade_main_savepoint(true, 2010091503);
    }

    if ($oldversion < 2010091504) {
        // Now add the index back.

        // Define index parentcontextid-showinsubcontexts-pagetypepattern-subpagepattern (not unique) to be added to block_instances
        $table = new xmldb_table('block_instances');
        $index = new xmldb_index('parentcontextid-showinsubcontexts-pagetypepattern-subpagepattern', XMLDB_INDEX_NOTUNIQUE, array('parentcontextid', 'showinsubcontexts', 'pagetypepattern', 'subpagepattern'));

        // Conditionally launch add index parentcontextid-showinsubcontexts-pagetypepattern-subpagepattern
        if (!$dbman->index_exists($table, $index)) {
            $dbman->add_index($table, $index);
        }

        // Main savepoint reached
        upgrade_main_savepoint(true, 2010091504);
    }

    if ($oldversion < 2010091505) {
        // drop all events queued from 1.9, unfortunately we can not process them because the serialisation of data changed
        // also the events format was changed....
        $DB->delete_records('events_queue_handlers', array());
        $DB->delete_records('events_queue', array());

        //reset all status fields too
        $DB->set_field('events_handlers', 'status', 0, array());

        upgrade_main_savepoint(true, 2010091505);
    }

    if ($oldversion < 2010091506) {
        // change component string in events_handlers records to new "_" format
        if ($handlers = $DB->get_records('events_handlers')) {
            foreach ($handlers as $handler) {
                $handler->handlermodule = str_replace('/', '_', $handler->handlermodule);
                $DB->update_record('events_handlers', $handler);
            }
        }
        unset($handlers);
        upgrade_main_savepoint(true, 2010091506);
    }

    if ($oldversion < 2010091507) {

        // Define index eventname-handlermodule (unique) to be dropped form events_handlers
        $table = new xmldb_table('events_handlers');
        $index = new xmldb_index('eventname-handlermodule', XMLDB_INDEX_UNIQUE, array('eventname', 'handlermodule'));

        // Conditionally launch drop index eventname-handlermodule
        if ($dbman->index_exists($table, $index)) {
            $dbman->drop_index($table, $index);
        }

        // Main savepoint reached
        upgrade_main_savepoint(true, 2010091507);
    }

    if ($oldversion < 2010091508) {

        // Rename field handlermodule on table events_handlers to component
        $table = new xmldb_table('events_handlers');
        $field = new xmldb_field('handlermodule', XMLDB_TYPE_CHAR, '166', null, XMLDB_NOTNULL, null, null, 'eventname');

        // Launch rename field handlermodule
        $dbman->rename_field($table, $field, 'component');

        // Main savepoint reached
        upgrade_main_savepoint(true, 2010091508);
    }

    if ($oldversion < 2010091509) {

        // Define index eventname-component (unique) to be added to events_handlers
        $table = new xmldb_table('events_handlers');
        $index = new xmldb_index('eventname-component', XMLDB_INDEX_UNIQUE, array('eventname', 'component'));

        // Conditionally launch add index eventname-component
        if (!$dbman->index_exists($table, $index)) {
            $dbman->add_index($table, $index);
        }

        // Main savepoint reached
        upgrade_main_savepoint(true, 2010091509);
    }

    if ($oldversion < 2010091510) {

        // Define field internal to be added to events_handlers
        $table = new xmldb_table('events_handlers');
        $field = new xmldb_field('internal', XMLDB_TYPE_INTEGER, '2', XMLDB_UNSIGNED, XMLDB_NOTNULL, null, '1', 'status');

        // Conditionally launch add field internal
        if (!$dbman->field_exists($table, $field)) {
            $dbman->add_field($table, $field);
        }

        // Main savepoint reached
        upgrade_main_savepoint(true, 2010091510);
    }

    if ($oldversion < 2010091700) {
        // Fix MNet sso_jump_url for Moodle application
        $DB->set_field('mnet_application', 'sso_jump_url', '/auth/mnet/jump.php',
                       array('name' => 'moodle', 'sso_jump_url' => '/auth/mnet/land.php'));
        upgrade_main_savepoint(true, 2010091700);
    }

    if ($oldversion < 2010092000) {
        // drop multiple field again because it was still in install.xml in 2.0dev

        // Define field multiple to be dropped from block
        $table = new xmldb_table('block');
        $field = new xmldb_field('multiple');

        // Conditionally launch drop field multiple
        if ($dbman->field_exists($table, $field)) {
            $dbman->drop_field($table, $field);
        }

        // Main savepoint reached
        upgrade_main_savepoint(true, 2010092000);
    }

    if ($oldversion < 2010101300) {
        // Fix MDL-24641 : the registered language should not be empty otherwise cron will fail
        $registeredhubs = $DB->get_records('registration_hubs', array('confirmed' => 1));
        if (!empty($registeredhubs)) {
            foreach ($registeredhubs as $hub) {
                $cleanhuburl = clean_param($hub->huburl, PARAM_ALPHANUMEXT);
                $sitelanguage = get_config('hub', 'site_language_' . $cleanhuburl);
                if (empty($sitelanguage)) {
                    set_config('site_language_' . $cleanhuburl, current_language(), 'hub');
                }
            }
        }
        upgrade_main_savepoint(true, 2010101300);
    }

    //MDL-24721 -add hidden column to grade_categories. This was done previously but it wasn't included in
    //install.xml so there are 2.0 sites that are missing it.
    if ($oldversion < 2010101900) {
        $table = new xmldb_table('grade_categories');
        $field = new xmldb_field('hidden', XMLDB_TYPE_INTEGER, '1', XMLDB_UNSIGNED, XMLDB_NOTNULL, null, 0, 'timemodified');

        if (!$dbman->field_exists($table, $field)) {
            $dbman->add_field($table, $field);
        }

        upgrade_main_savepoint(true, 2010101900);
    }

    // new format of the emoticons setting
    if ($oldversion < 2010102300) {
        unset($CFG->emoticons);
        $DB->delete_records('config', array('name' => 'emoticons'));
        $DB->delete_records('cache_text'); // changed md5 hash calculation
        upgrade_main_savepoint(true, 2010102300);
    }

    //MDL-24771
    if ($oldversion < 2010102601) {

        $fieldnotification = new xmldb_field('notification', XMLDB_TYPE_INTEGER, '1', XMLDB_UNSIGNED, null, null, 0, 'smallmessage');
        $fieldcontexturl = new xmldb_field('contexturl', XMLDB_TYPE_TEXT, 'small', null, null, null, null, 'notification');
        $fieldcontexturlname = new xmldb_field('contexturlname', XMLDB_TYPE_TEXT, 'small', null, null, null, null, 'contexturl');
        $fieldstoadd = array($fieldnotification, $fieldcontexturl, $fieldcontexturlname);

        $tablestomodify = array(new xmldb_table('message'), new xmldb_table('message_read'));

        foreach($tablestomodify as $table) {
            foreach($fieldstoadd as $field) {
                if (!$dbman->field_exists($table, $field)) {
                    $dbman->add_field($table, $field);
                }
            }
        }

        upgrade_main_savepoint(true, 2010102601);
    }

    // MDL-24694 needs increasing size of user_preferences.name(varchar[50]) field due to
    // long preferences names for messaging which need components parts within the name
    // eg: 'message_provider_mod_assignment_assignments_loggedin'
    if ($oldversion < 2010102602) {

        // Define index userid-name (unique) to be dropped form user_preferences
        $table = new xmldb_table('user_preferences');
        $index = new xmldb_index('userid-name', XMLDB_INDEX_UNIQUE, array('userid', 'name'));

        // Conditionally launch drop index userid-name
        if ($dbman->index_exists($table, $index)) {
            $dbman->drop_index($table, $index);
        }

        // Changing precision of field name on table user_preferences to (255)
        $field = new xmldb_field('name', XMLDB_TYPE_CHAR, '255', null, XMLDB_NOTNULL, null, null, 'userid');

        // Launch change of precision for field name
        $dbman->change_field_precision($table, $field);

        // Conditionally launch add index userid-name
        if (!$dbman->index_exists($table, $index)) {
            $dbman->add_index($table, $index);
        }

        // Main savepoint reached
        upgrade_main_savepoint(true, 2010102602);
    }

    if ($oldversion < 2010102700) {

        $table = new xmldb_table('post');
        $field = new xmldb_field('uniquehash', XMLDB_TYPE_CHAR, '128', null, XMLDB_NOTNULL, null, null, 'content');
        // Launch change of precision for field name
        $dbman->change_field_precision($table, $field);

        // Main savepoint reached
        upgrade_main_savepoint(true, 2010102700);
    }

    if ($oldversion < 2010110200) {

        // fix tags itemtype for wiki
        $sql = "UPDATE {tag_instance}
                SET itemtype = 'wiki_pages'
                WHERE itemtype = 'wiki_page'";
        $DB->execute($sql);

        echo $OUTPUT->notification('Updating tags itemtype', 'notifysuccess');

        // Main savepoint reached
        upgrade_main_savepoint(true, 2010110200);
    }

    //remove forum_logblocked from config. No longer required after user->emailstop was removed
    if ($oldversion < 2010110500) {
        unset_config('forum_logblocked');
        upgrade_main_savepoint(true, 2010110500);
    }

    if ($oldversion < 2010110800) {
        // convert $CFG->disablecourseajax to $CFG->enablecourseajax
        $disabledcourseajax = get_config('disablecourseajax', 0);
        if ($disabledcourseajax) {
            set_config('enablecourseajax', 0);
        } else {
            set_config('enablecourseajax', 1);
        }
        unset_config('disablecourseajax');

        upgrade_main_savepoint(true, 2010110800);
    }

    if ($oldversion < 2010111000) {

        // Clean up the old scheduled backup settings that are no longer relevant
        update_fix_automated_backup_config();
        upgrade_main_savepoint(true, 2010111000);
    }

    if ($oldversion < 2010111702) {

        // Clean up the old experimental split restore no loger used
        unset_config('experimentalsplitrestore');

        upgrade_main_savepoint(true, 2010111702);
    }

    if ($oldversion < 2010121401) {

        // Define table profiling to be created
        $table = new xmldb_table('profiling');

        // Adding fields to table profiling
        $table->add_field('id', XMLDB_TYPE_INTEGER, '10', XMLDB_UNSIGNED, XMLDB_NOTNULL, XMLDB_SEQUENCE, null);
        $table->add_field('runid', XMLDB_TYPE_CHAR, '32', null, XMLDB_NOTNULL, null, null);
        $table->add_field('url', XMLDB_TYPE_CHAR, '255', null, XMLDB_NOTNULL, null, null);
        $table->add_field('data', XMLDB_TYPE_TEXT, 'big', null, XMLDB_NOTNULL, null, null);
        $table->add_field('totalexecutiontime', XMLDB_TYPE_INTEGER, '10', XMLDB_UNSIGNED, XMLDB_NOTNULL, null, null);
        $table->add_field('totalcputime', XMLDB_TYPE_INTEGER, '10', XMLDB_UNSIGNED, XMLDB_NOTNULL, null, null);
        $table->add_field('totalcalls', XMLDB_TYPE_INTEGER, '10', XMLDB_UNSIGNED, XMLDB_NOTNULL, null, null);
        $table->add_field('totalmemory', XMLDB_TYPE_INTEGER, '10', XMLDB_UNSIGNED, XMLDB_NOTNULL, null, null);
        $table->add_field('runreference', XMLDB_TYPE_INTEGER, '2', XMLDB_UNSIGNED, XMLDB_NOTNULL, null, '0');
        $table->add_field('runcomment', XMLDB_TYPE_CHAR, '255', null, XMLDB_NOTNULL, null, null);
        $table->add_field('timecreated', XMLDB_TYPE_INTEGER, '10', XMLDB_UNSIGNED, XMLDB_NOTNULL, null, null);

        // Adding keys to table profiling
        $table->add_key('primary', XMLDB_KEY_PRIMARY, array('id'));
        $table->add_key('runid_uk', XMLDB_KEY_UNIQUE, array('runid'));

        // Adding indexes to table profiling
        $table->add_index('url_runreference_ix', XMLDB_INDEX_NOTUNIQUE, array('url', 'runreference'));
        $table->add_index('timecreated_runreference_ix', XMLDB_INDEX_NOTUNIQUE, array('timecreated', 'runreference'));

        // Conditionally launch create table for profiling
        if (!$dbman->table_exists($table)) {
            $dbman->create_table($table);
        }

        // Main savepoint reached
        upgrade_main_savepoint(true, 2010121401);
    }

    if ($oldversion < 2011011401) {
        $columns = $DB->get_columns('block_instances');

        // Check if we need to fix the default weight column
        if (array_key_exists('defaultweight', $columns) && $columns['defaultweight']->max_length != 10) {
            // Fix discrepancies in the block_instances table after upgrade from 1.9
            $table = new xmldb_table('block_instances');

            // defaultweight is smallint(3) after upgrade should be bigint 10
            // Also fixed in earlier upgrade code
            $field = new xmldb_field('defaultweight', XMLDB_TYPE_INTEGER, 10, null, XMLDB_NOTNULL, null, null, 'defaultregion');
            if ($dbman->field_exists($table, $field)) {
                $dbman->change_field_type($table, $field);
            }

            // add missing key `blocinst_par_ix` (`parentcontextid`)
            $index = new xmldb_index('parentcontextid', XMLDB_INDEX_NOTUNIQUE, array('parentcontextid'));
            if (!$dbman->index_exists($table, $index)) {
                $dbman->add_index($table, $index);
            }
        }

        // Main savepoint reached
        upgrade_main_savepoint(true, 2011011401);
    }

    if ($oldversion < 2011011402) {
        // Fix discrepancies in the block_positions table after upgrade from 1.9
        $table = new xmldb_table('block_positions');
        $columns = $DB->get_columns('block_positions');

        // Check if we need to fix the blockinstanceid field
        if (array_key_exists('blockinstanceid', $columns) && empty($columns['blockinstanceid']->unsigned)) {
            // Fix blockinstanceid
            // First remove the indexs on the field
            $indexone = new xmldb_index('blockinstanceid', XMLDB_INDEX_NOTUNIQUE, array('blockinstanceid'));
            $indexall = new xmldb_index('blockinstanceid-contextid-pagetype-subpage', XMLDB_INDEX_UNIQUE, array('blockinstanceid','contextid','pagetype','subpage'));
            if ($dbman->index_exists($table, $indexone)) {
                $dbman->drop_index($table, $indexone);
            }
            if ($dbman->index_exists($table, $indexall)) {
                $dbman->drop_index($table, $indexall);
            }
            // blockinstanceid should be unsigned
            // Also fixed in earlier upgrade code
            $field = new xmldb_field('blockinstanceid', XMLDB_TYPE_INTEGER, 10, XMLDB_UNSIGNED, XMLDB_NOTNULL, null, null, 'id');
            if ($dbman->field_exists($table, $field)) {
                $dbman->change_field_unsigned($table, $field);
            }

            // Add the indexs back in
            $dbman->add_index($table, $indexone);
            $dbman->add_index($table, $indexall);
        }

        // Check if the visible field needs fixing.
        if (array_key_exists('visible', $columns) && !empty($columns['visible']->has_default)) {
            // visible shouldn't have a default
            // Also fixed in earlier upgrade code
            $field = new xmldb_field('visible', XMLDB_TYPE_INTEGER, 4, null, XMLDB_NOTNULL, null, null, 'subpage');
            if ($dbman->field_exists($table, $field)) {
                $dbman->change_field_default($table, $field);
            }
        }

        // Main savepoint reached
        upgrade_main_savepoint(true, 2011011402);
    }

    if ($oldversion < 2011011403) {
        $columns = $DB->get_columns('grade_categories');
        // Check if we need to fix the hidden field
        if (array_key_exists('hidden', $columns) && $columns['hidden']->max_length != 1) {
            // Fix discrepancies in the grade_categories table after upgrade from 1.9
            $table = new xmldb_table('grade_categories');

            // hidden should be tinyint(1)
            // Also fixed in earlier upgrade code
            $field = new xmldb_field('hidden', XMLDB_TYPE_INTEGER, 1, XMLDB_UNSIGNED, XMLDB_NOTNULL, null, 0, 'timemodified');
            if ($dbman->field_exists($table, $field)) {
                $dbman->change_field_precision($table, $field);
            }
        }

        // Main savepoint reached
        upgrade_main_savepoint(true, 2011011403);
    }

    if ($oldversion < 2011011404) {
        // Fix discrepancies in the message table after upgrade from 1.9
        $columns = $DB->get_columns('message');
        $table = new xmldb_table('message');

        // Check if we need to fix the useridfrom field
        if (array_key_exists('useridfrom', $columns) && empty($columns['useridfrom']->unsigned)) {
            // useridfrom should be unsigned
            $field = new xmldb_field('useridfrom', XMLDB_TYPE_INTEGER, 10, XMLDB_UNSIGNED, XMLDB_NOTNULL, null, 0, 'id');
            $index = new xmldb_index('useridfrom', XMLDB_INDEX_NOTUNIQUE, array('useridfrom'));
            if ($dbman->index_exists($table, $index)) {
                $dbman->drop_index($table, $index);
            }
            if ($dbman->field_exists($table, $field)) {
                $dbman->change_field_unsigned($table, $field);
            }
            $dbman->add_index($table, $index);
        }

        // Check if we need to fix the useridto field
        if (array_key_exists('useridto', $columns) && empty($columns['useridto']->unsigned)) {
            // useridto should be unsigned
            $field = new xmldb_field('useridto', XMLDB_TYPE_INTEGER, 10, XMLDB_UNSIGNED, XMLDB_NOTNULL, null, 0, 'useridfrom');
            $index = new xmldb_index('useridto', XMLDB_INDEX_NOTUNIQUE, array('useridto'));
            if ($dbman->index_exists($table, $index)) {
                $dbman->drop_index($table, $index);
            }
            if ($dbman->field_exists($table, $field)) {
                $dbman->change_field_unsigned($table, $field);
            }
            $dbman->add_index($table, $index);
        }

        // Check if we need to fix the notification field
        if (array_key_exists('notification', $columns) && !empty($columns['notification']->not_null)) {
            // notification should allow null
            // Fixed in earlier upgrade code
            $field = new xmldb_field('notification', XMLDB_TYPE_INTEGER, 1, XMLDB_UNSIGNED, null, null, 0, 'smallmessage');
            if ($dbman->field_exists($table, $field)) {
                $dbman->change_field_notnull($table, $field);
            }
        }

        // Check if we need to fix the contexturl field
        if (array_key_exists('contexturl', $columns) && strpos($columns['contexturl']->type, 'text') === false) {
            // contexturl should be text
            // Fixed in earlier upgrade code
            $field = new xmldb_field('contexturl', XMLDB_TYPE_TEXT, 'small', null, null, null, null, 'notification');
            if ($dbman->field_exists($table, $field)) {
                $dbman->change_field_type($table, $field);
            }
        }

        // Check if we need to fix the contexturl field
        if (array_key_exists('contexturlname', $columns) && strpos($columns['contexturlname']->type, 'text') === false) {
            // contexturlname should be text
            // Fixed in earlier upgrade code
            $field = new xmldb_field('contexturlname', XMLDB_TYPE_TEXT, 'small', null, null, null, null, 'contexturl');
            if ($dbman->field_exists($table, $field)) {
                $dbman->change_field_type($table, $field);
            }
        }

        // Main savepoint reached
        upgrade_main_savepoint(true, 2011011404);
    }

    if ($oldversion < 2011011405) {
        // Fix discrepancies in the message_read table after upgrade from 1.9
        $columns = $DB->get_columns('message_read');
        $table = new xmldb_table('message_read');

        // Check if we need to fix the useridfrom field
        if (array_key_exists('useridfrom', $columns) && empty($columns['useridfrom']->unsigned)) {
            // useridfrom should be unsigned
            $field = new xmldb_field('useridfrom', XMLDB_TYPE_INTEGER, 10, XMLDB_UNSIGNED, XMLDB_NOTNULL, null, 0, 'id');
            $index = new xmldb_index('useridfrom', XMLDB_INDEX_NOTUNIQUE, array('useridfrom'));
            if ($dbman->index_exists($table, $index)) {
                $dbman->drop_index($table, $index);
            }
            if ($dbman->field_exists($table, $field)) {
                $dbman->change_field_unsigned($table, $field);
            }
            $dbman->add_index($table, $index);
        }

        // Check if we need to fix the useridto field
        if (array_key_exists('useridto', $columns) && empty($columns['useridto']->unsigned)) {
            // useridto should be unsigned
            $field = new xmldb_field('useridto', XMLDB_TYPE_INTEGER, 10, XMLDB_UNSIGNED, XMLDB_NOTNULL, null, 0, 'useridfrom');
            $index = new xmldb_index('useridto', XMLDB_INDEX_NOTUNIQUE, array('useridto'));
            if ($dbman->index_exists($table, $index)) {
                $dbman->drop_index($table, $index);
            }
            if ($dbman->field_exists($table, $field)) {
                $dbman->change_field_unsigned($table, $field);
            }
            $dbman->add_index($table, $index);
        }

        // Check if we need to fix the notification field
        if (array_key_exists('notification', $columns) && !empty($columns['notification']->not_null)) {
            // notification should allow null
            // Fixed in earlier upgrade code
            $field = new xmldb_field('notification', XMLDB_TYPE_INTEGER, 1, XMLDB_UNSIGNED, null, null, 0, 'smallmessage');
            if ($dbman->field_exists($table, $field)) {
                $dbman->change_field_notnull($table, $field);
            }
        }

        // Check if we need to fix the contexturl field
        if (array_key_exists('contexturl', $columns) && strpos($columns['contexturl']->type, 'text') === false) {
            // contexturl should be text
            // Fixed in earlier upgrade code
            $field = new xmldb_field('contexturl', XMLDB_TYPE_TEXT, 'small', null, null, null, null, 'notification');
            if ($dbman->field_exists($table, $field)) {
                $dbman->change_field_type($table, $field);
            }
        }

        // Check if we need to fix the contexturl field
        if (array_key_exists('contexturlname', $columns) && strpos($columns['contexturlname']->type, 'text') === false) {
            // contexturlname should be text
            // Fixed in earlier upgrade code
            $field = new xmldb_field('contexturlname', XMLDB_TYPE_TEXT, 'small', null, null, null, null, 'contexturl');
            if ($dbman->field_exists($table, $field)) {
                $dbman->change_field_type($table, $field);
            }
        }

        // Main savepoint reached
        upgrade_main_savepoint(true, 2011011405);
    }

    if ($oldversion < 2011011406) {
        // Fix discrepancies in the my_pages table after upgrade from 1.9
        $columns = $DB->get_columns('my_pages');
        $table = new xmldb_table('my_pages');

        // Check if we need to fix the private column
        if (array_key_exists('private', $columns) && $columns['private']->default_value != '1') {
            // private should be default 1
            // Fixed in earlier upgrade code
            $field = new xmldb_field('private', XMLDB_TYPE_INTEGER, 1, XMLDB_UNSIGNED, XMLDB_NOTNULL, null, 1, 'name');
            $index = new xmldb_index('user_idx', XMLDB_INDEX_NOTUNIQUE, array('userid','private'));
            if ($dbman->index_exists($table, $index)) {
                $dbman->drop_index($table, $index);
            }
            if ($dbman->field_exists($table, $field)) {
                $dbman->change_field_default($table, $field);
            }
            $dbman->add_index($table, $index);
        }

        // Check if we need to fix the sortorder field
        if (array_key_exists('sortorder', $columns) && !empty($columns['sortorder']->unsigned)) {
            // Sortorder should not be unsigned
            // Fixed in earlier upgrade code
            $field = new xmldb_field('sortorder', XMLDB_TYPE_INTEGER, 6, null, XMLDB_NOTNULL, null, 0, 'private');
            if ($dbman->field_exists($table, $field)) {
                $dbman->change_field_notnull($table, $field);
            }
        }

        upgrade_main_savepoint(true, 2011011406);
    }

    if ($oldversion < 2011011407) {
        // Check if we need to fix post.uniquehash
        $columns = $DB->get_columns('my_pages');
        if (array_key_exists('uniquehash', $columns) && $columns['uniquehash']->max_length != 128) {
            // Fix discrepancies in the post table after upgrade from 1.9
            $table = new xmldb_table('post');

            // Uniquehash should be 128 chars
            // Fixed in earlier upgrade code
            $field = new xmldb_field('uniquehash', XMLDB_TYPE_CHAR, 128, null, XMLDB_NOTNULL, null, null, 'content');
            if ($dbman->field_exists($table, $field)) {
                $dbman->change_field_precision($table, $field);
            }
        }

        upgrade_main_savepoint(true, 2011011407);
    }

    if ($oldversion < 2011011408) {
        // Fix question in the post table after upgrade from 1.9
        $columns = $DB->get_columns('question');
        $table = new xmldb_table('question');

        // Check if we need to fix default grade
        if (array_key_exists('defaultgrade', $columns) && (
                empty($columns['defaultgrade']->unsigned) ||
                empty($columns['defaultgrade']->not_null) ||
                $columns['defaultgrade']->default_value !== '1.0000000')) {
            // defaultgrade should be unsigned NOT NULL DEFAULT '1.0000000'
            // Fixed in earlier upgrade code
            $field = new xmldb_field('defaultgrade', XMLDB_TYPE_NUMBER, '12, 7', XMLDB_UNSIGNED, XMLDB_NOTNULL, null, '1.0000000', 'generalfeedbackformat');
            if ($dbman->field_exists($table, $field)) {
                $dbman->change_field_default($table, $field);
            }
        }

        // Check if we need to fix penalty
        if (array_key_exists('penalty', $columns) && (empty($columns['penalty']->not_null) || $columns['penalty']->default_value !== '0.1000000')) {
            // penalty should be NOT NULL DEFAULT '0.1000000'
            // Fixed in earlier upgrade code
            $field = new xmldb_field('penalty', XMLDB_TYPE_NUMBER, '12, 7', null, XMLDB_NOTNULL, null, '0.1000000', 'defaultgrade');
            if ($dbman->field_exists($table, $field)) {
                $dbman->change_field_default($table, $field);
            }
        }

        upgrade_main_savepoint(true, 2011011408);
    }

    if ($oldversion < 2011011409) {
        // Fix question_answers in the post table after upgrade from 1.9
        $columns = $DB->get_columns('question_answers');
        $table = new xmldb_table('question_answers');

        if (array_key_exists('fraction', $columns) && empty($columns['fraction']->not_null)) {
            // fraction should be NOT NULL DEFAULT '0.0000000',
            // Fixed in earlier upgrade code
            $field = new xmldb_field('fraction', XMLDB_TYPE_NUMBER, '12, 7', null, XMLDB_NOTNULL, null, '0', 'feedback');
            if ($dbman->field_exists($table, $field)) {
                $dbman->change_field_default($table, $field);
            }
        }

        upgrade_main_savepoint(true, 2011011409);
    }

    if ($oldversion < 2011011410) {
        // Fix question_sessions in the post table after upgrade from 1.9
        $columns = $DB->get_columns('question_sessions');
        $table = new xmldb_table('question_sessions');

        // Check if we need to fix sumpenalty
        if (array_key_exists('sumpenalty', $columns) && empty($columns['sumpenalty']->not_null)) {
            // sumpenalty should be NOT NULL DEFAULT '0.0000000',
            // Fixed in earlier upgrade code
            $field = new xmldb_field('sumpenalty', XMLDB_TYPE_NUMBER, '12, 7', null, XMLDB_NOTNULL, null, '0', 'newgraded');
            if ($dbman->field_exists($table, $field)) {
                $dbman->change_field_default($table, $field);
            }
        }

        upgrade_main_savepoint(true, 2011011410);
    }

    if ($oldversion < 2011011411) {
        // Fix question_states in the post table after upgrade from 1.9
        $columns = $DB->get_columns('question_states');
        $table = new xmldb_table('question_states');

        // Check if we need to fix grade
        if (array_key_exists('grade', $columns) && empty($columns['grade']->not_null)) {
            // grade should be NOT NULL DEFAULT '0.0000000',
            // Fixed in earlier upgrade code
            $field = new xmldb_field('grade', XMLDB_TYPE_NUMBER, '12, 7', null, XMLDB_NOTNULL, null, '0', 'event');
            if ($dbman->field_exists($table, $field)) {
                $dbman->change_field_default($table, $field);
            }
        }

        // Check if we need to fix raw_grade
        if (array_key_exists('raw_grade', $columns) && empty($columns['raw_grade']->not_null)) {
            // raw_grade should be NOT NULL DEFAULT '0.0000000',
            // Fixed in earlier upgrade code
            $field = new xmldb_field('raw_grade', XMLDB_TYPE_NUMBER, '12, 7', null, XMLDB_NOTNULL, null, '0', 'grade');
            if ($dbman->field_exists($table, $field)) {
                $dbman->change_field_default($table, $field);
            }
        }

        // Check if we need to fix raw_grade
        if (array_key_exists('penalty', $columns) && empty($columns['penalty']->not_null)) {
            // penalty should be NOT NULL DEFAULT '0.0000000',
            // Fixed in earlier upgrade code
            $field = new xmldb_field('penalty', XMLDB_TYPE_NUMBER, '12, 7', null, XMLDB_NOTNULL, null, '0', 'raw_grade');
            if ($dbman->field_exists($table, $field)) {
                $dbman->change_field_default($table, $field);
            }
        }

        upgrade_main_savepoint(true, 2011011411);
    }

    if ($oldversion < 2011011412) {
        // Fix tag_instance in the post table after upgrade from 1.9
        $columns = $DB->get_columns('tag_instance');
        $table = new xmldb_table('tag_instance');

        // Check if we need to fix tiuserid
        if (array_key_exists('tiuserid', $columns) && !empty($columns['tiuserid']->has_default)) {
            // tiuserid should have no default
            // Fixed in earlier upgrade code
            $field = new xmldb_field('tiuserid', XMLDB_TYPE_INTEGER, 10, XMLDB_UNSIGNED, XMLDB_NOTNULL, null, 0, 'itemid');
            $index = new xmldb_index('itemtype-itemid-tagid-tiuserid', XMLDB_INDEX_UNIQUE, array('itemtype', 'itemid', 'tagid', 'tiuserid'));
            if ($dbman->index_exists($table, $index)) {
                $dbman->drop_index($table, $index);
            }
            if ($dbman->field_exists($table, $field)) {
                $dbman->change_field_default($table, $field);
            }
            $dbman->add_index($table, $index);
        }

        upgrade_main_savepoint(true, 2011011412);
    }

    if ($oldversion < 2011011413) {
        // Fix user_info_field in the post table after upgrade from 1.9
        $table = new xmldb_table('user_info_field');

        // Missing field descriptionformat
        // Fixed in earlier upgrade code
        $field = new xmldb_field('descriptionformat', XMLDB_TYPE_INTEGER, 2, XMLDB_UNSIGNED, XMLDB_NOTNULL, null, 0, 'description');
        if (!$dbman->field_exists($table, $field)) {
            $dbman->add_field($table, $field);
        }

        upgrade_main_savepoint(true, 2011011413);
    }

    if ($oldversion < 2011011414) {
        // Drop the adodb_logsql table if it exists... it was never actually used anyway.
        $table = new xmldb_table('adodb_logsql');

        if ($dbman->table_exists($table)) {
            $dbman->drop_table($table);
        }

        upgrade_main_savepoint(true, 2011011414);
    }

    if ($oldversion < 2011011415) {
        //create the rating table indexes if required
        $table = new xmldb_table('rating');

        $index = new xmldb_index('itemid', XMLDB_INDEX_NOTUNIQUE, array('itemid'));
        if (!$dbman->index_exists($table, $index)) {
            $dbman->add_index($table, $index);

            $key = new xmldb_key('contextid', XMLDB_KEY_FOREIGN, array('contextid'), 'context', array('id'));
            $dbman->add_key($table, $key);

            $key = new xmldb_key('userid', XMLDB_KEY_FOREIGN, array('userid'), 'user', array('id'));
            $dbman->add_key($table, $key);
        }

        upgrade_main_savepoint(true, 2011011415);
    }

    if ($oldversion < 2011012400) {
        // Clean up the old progress tracked roles setting, no longer used (replaced by enrolment)
        unset_config('progresstrackedroles');
        upgrade_main_savepoint(true, 2011012400);
    }

    if ($oldversion < 2011012500) {
        $columns = $DB->get_columns('tag_instance');
        $table = new xmldb_table('tag_instance');

        // Drop and recreate index if tiuserid doesn't have default value
        if (array_key_exists('tiuserid', $columns) && empty($columns['tiuserid']->has_default)) {
            // Define index itemtype-itemid-tagid-tiuserid (unique) to be dropped form tag_instance
            $index = new xmldb_index('itemtype-itemid-tagid-tiuserid', XMLDB_INDEX_UNIQUE, array('itemtype', 'itemid', 'tagid', 'tiuserid'));
            // Conditionally launch drop index itemtype-itemid-tagid-tiuserid
            if ($dbman->index_exists($table, $index)) {
                $dbman->drop_index($table, $index);
            }

            // Changing the default of field tiuserid on table tag_instance to 0
            $field = new xmldb_field('tiuserid', XMLDB_TYPE_INTEGER, '10', XMLDB_UNSIGNED, XMLDB_NOTNULL, null, '0', 'itemid');

            // Launch change of default for field tiuserid
            $dbman->change_field_default($table, $field);

            $index = new xmldb_index('itemtype-itemid-tagid-tiuserid', XMLDB_INDEX_UNIQUE, array('itemtype', 'itemid', 'tagid', 'tiuserid'));

            // Conditionally launch add index itemtype-itemid-tagid-tiuserid
            if (!$dbman->index_exists($table, $index)) {
                $dbman->add_index($table, $index);
            }
        }

        // Main savepoint reached
        upgrade_main_savepoint(true, 2011012500);
    }

    if ($oldversion < 2011012501) {
        //add the index userfieldidx (not unique) to user_info_data
        $table = new xmldb_table('user_info_data');
        $index = new xmldb_index('userfieldidx', XMLDB_INDEX_NOTUNIQUE, array('userid', 'fieldid'));

        if (!$dbman->index_exists($table, $index)) {
            $dbman->add_index($table, $index);
        }

        upgrade_main_savepoint(true, 2011012501);
    }

    if ($oldversion < 2011020200.01) {

        // Define field targetversion to be added to upgrade_log
        $table = new xmldb_table('upgrade_log');
        $field = new xmldb_field('targetversion', XMLDB_TYPE_CHAR, '100', null, null, null, null, 'version');

        // Conditionally launch add field targetversion
        if (!$dbman->field_exists($table, $field)) {
            $dbman->add_field($table, $field);
        }

        // Main savepoint reached
        upgrade_main_savepoint(true, 2011020200.01);
    }

    if ($oldversion < 2011020900.07) {
        $DB->delete_records('course_display', array('display' => 0));
        upgrade_main_savepoint(true, 2011020900.07);
    }

    if ($oldversion < 2011020900.08) {
         // Define field secret to be added to registration_hubs
        $table = new xmldb_table('registration_hubs');
        $field = new xmldb_field('secret', XMLDB_TYPE_CHAR, '255', null, null, null,
                null, 'confirmed');

        // Conditionally launch add field secret and set its value
        if (!$dbman->field_exists($table, $field)) {
            $dbman->add_field($table, $field);
            $DB->set_field('registration_hubs', 'secret', $CFG->siteidentifier);
        }

        // Main savepoint reached
        upgrade_main_savepoint(true, 2011020900.08);
    }

    if ($oldversion < 2011022100.01) {
        // hack alert: inject missing version of manual auth_plugin,
        //             we need to do it so that we may use upgrade.php there

        set_config('version', 2011022100, 'auth_manual');
        upgrade_main_savepoint(true, 2011022100.01);
    }

    if ($oldversion < 2011052300.00) {
        $table = new xmldb_table('rating');

        // Add the component field to the ratings table
        upgrade_set_timeout(60 * 20);
        $field = new xmldb_field('component', XMLDB_TYPE_CHAR, '100', null, XMLDB_NOTNULL, null, 'unknown', 'contextid');
        if (!$dbman->field_exists($table, $field)) {
            $dbman->add_field($table, $field);
        }

        // Add the ratingarea field to the ratings table
        upgrade_set_timeout(60 * 20);
        $field = new xmldb_field('ratingarea', XMLDB_TYPE_CHAR, '50', null, XMLDB_NOTNULL, null, 'unknown', 'component');
        if (!$dbman->field_exists($table, $field)) {
            $dbman->add_field($table, $field);
        }

        upgrade_main_savepoint(true, 2011052300.00);
    }

    if ($oldversion < 2011052300.01) {

        // Define index uniqueuserrating (unique) to be added to rating
        $table = new xmldb_table('rating');
        $index = new xmldb_index('uniqueuserrating', XMLDB_INDEX_NOTUNIQUE, array('component', 'ratingarea', 'contextid', 'itemid'));

        // Conditionally launch add index uniqueuserrating
        if (!$dbman->index_exists($table, $index)) {
            $dbman->add_index($table, $index);
        }

        // Main savepoint reached
        upgrade_main_savepoint(true, 2011052300.01);
    }

    if ($oldversion < 2011052300.02) {

        // Define index itemid (not unique) to be dropped form rating
        $table = new xmldb_table('rating');
        $index = new xmldb_index('itemid', XMLDB_INDEX_NOTUNIQUE, array('itemid'));

        // Conditionally launch drop index itemid
        if ($dbman->index_exists($table, $index)) {
            $dbman->drop_index($table, $index);
        }

        // Main savepoint reached
        upgrade_main_savepoint(true, 2011052300.02);
    }

    // Question engine 2 changes (14) start here
    if ($oldversion < 2011060300) {
        // Changing the default of field penalty on table question to 0.3333333
        $table = new xmldb_table('question');
        $field = new xmldb_field('penalty');
        $field->set_attributes(XMLDB_TYPE_NUMBER, '12, 7', null,
                XMLDB_NOTNULL, null, '0.3333333');

        // Launch change of default for field penalty
        $dbman->change_field_default($table, $field);

        // quiz savepoint reached
        upgrade_main_savepoint(true, 2011060300);
    }

    if ($oldversion < 2011060301) {

        // Rename field defaultgrade on table question to defaultmark
        $table = new xmldb_table('question');
        $field = new xmldb_field('defaultgrade');
        $field->set_attributes(XMLDB_TYPE_NUMBER, '12, 7', null,
                XMLDB_NOTNULL, null, '1');

        // Launch rename field defaultmark
        if ($dbman->field_exists($table, $field)) {
            $dbman->rename_field($table, $field, 'defaultmark');
        }

        // quiz savepoint reached
        upgrade_main_savepoint(true, 2011060301);
    }

    if ($oldversion < 2011060302) {

        // Rename the question_attempts table to question_usages.
        $table = new xmldb_table('question_attempts');
        if (!$dbman->table_exists('question_usages')) {
            $dbman->rename_table($table, 'question_usages');
        }

        // quiz savepoint reached
        upgrade_main_savepoint(true, 2011060302);
    }

    if ($oldversion < 2011060303) {

        // Rename the modulename field to component ...
        $table = new xmldb_table('question_usages');
        $field = new xmldb_field('modulename');
        $field->set_attributes(XMLDB_TYPE_CHAR, '255', null,
                XMLDB_NOTNULL, null, null, 'contextid');

        if ($dbman->field_exists($table, $field)) {
            $dbman->rename_field($table, $field, 'component');
        }

        // ... and update its contents.
        $DB->set_field('question_usages', 'component', 'mod_quiz', array('component' => 'quiz'));

        // Add the contextid field.
        $field = new xmldb_field('contextid');
        $field->set_attributes(XMLDB_TYPE_INTEGER, '10', XMLDB_UNSIGNED,
                null, null, null, 'id');
        if (!$dbman->field_exists($table, $field)) {
            $dbman->add_field($table, $field);

            // And populate it.
            $quizmoduleid = $DB->get_field('modules', 'id', array('name' => 'quiz'));
            $DB->execute("
                UPDATE {question_usages} SET contextid = (
                    SELECT ctx.id
                    FROM {context} ctx
                    JOIN {course_modules} cm ON cm.id = ctx.instanceid AND cm.module = $quizmoduleid
                    JOIN {quiz_attempts} quiza ON quiza.quiz = cm.instance
                    WHERE ctx.contextlevel = " . CONTEXT_MODULE . "
                    AND quiza.uniqueid = {question_usages}.id
                )
            ");

            // It seems that it is possible, in old versions of Moodle, for a
            // quiz_attempt to be deleted while the question_attempt remains.
            // In that situation we still get NULLs left in the table, which
            // causes the upgrade to break at the next step. To avoid breakage,
            // without risking dataloss, we just replace all NULLs with 0 here.
            $DB->set_field_select('question_usages', 'contextid', 0, 'contextid IS NULL');

            // Then make it NOT NULL.
            $field = new xmldb_field('contextid');
            $field->set_attributes(XMLDB_TYPE_INTEGER, '10', XMLDB_UNSIGNED,
                    XMLDB_NOTNULL, null, null, 'id');
            $dbman->change_field_notnull($table, $field);
        }

        // Add the preferredbehaviour column. Populate it with a dummy value
        // for now. We will fill in the appropriate behaviour name when
        // updating all the rest of the attempt data.
        $field = new xmldb_field('preferredbehaviour');
        if (!$dbman->field_exists($table, $field)) {
            $field->set_attributes(XMLDB_TYPE_CHAR, '32', null,
                    XMLDB_NOTNULL, null, 'to_be_set_later', 'component');
            $dbman->add_field($table, $field);

            // Then remove the default value, now the column is populated.
            $field = new xmldb_field('preferredbehaviour');
            $field->set_attributes(XMLDB_TYPE_CHAR, '32', null,
                    XMLDB_NOTNULL, null, null, 'component');
            $dbman->change_field_default($table, $field);
        }

        // quiz savepoint reached
        upgrade_main_savepoint(true, 2011060303);
    }

    if ($oldversion < 2011060304) {

        // Define key contextid (foreign) to be added to question_usages
        $table = new xmldb_table('question_usages');
        $key = new XMLDBKey('contextid');
        $key->set_attributes(XMLDB_KEY_FOREIGN, array('contextid'), 'context', array('id'));

        // Launch add key contextid
        $dbman->add_key($table, $key);

        // quiz savepoint reached
        upgrade_main_savepoint(true, 2011060304);
    }

    if ($oldversion < 2011060305) {

        // Changing precision of field component on table question_usages to (255)
        // This was missed during the upgrade from old versions.
        $table = new xmldb_table('question_usages');
        $field = new xmldb_field('component');
        $field->set_attributes(XMLDB_TYPE_CHAR, '255', null,
                XMLDB_NOTNULL, null, null, 'contextid');

        // Launch change of precision for field component
        $dbman->change_field_precision($table, $field);

        // quiz savepoint reached
        upgrade_main_savepoint(true, 2011060305);
    }

    if ($oldversion < 2011060306) {

        // Define table question_attempts to be created
        $table = new xmldb_table('question_attempts');
        if (!$dbman->table_exists($table)) {

            // Adding fields to table question_attempts
            $table->add_field('id', XMLDB_TYPE_INTEGER, '10', XMLDB_UNSIGNED,
                    XMLDB_NOTNULL, XMLDB_SEQUENCE, null);
            $table->add_field('questionusageid', XMLDB_TYPE_INTEGER, '10', XMLDB_UNSIGNED,
                    XMLDB_NOTNULL, null, null);
            $table->add_field('slot', XMLDB_TYPE_INTEGER, '10', XMLDB_UNSIGNED,
                    XMLDB_NOTNULL, null, null);
            $table->add_field('behaviour', XMLDB_TYPE_CHAR, '32', null,
                    XMLDB_NOTNULL, null, null);
            $table->add_field('questionid', XMLDB_TYPE_INTEGER, '10', XMLDB_UNSIGNED,
                    XMLDB_NOTNULL, null, null);
            $table->add_field('maxmark', XMLDB_TYPE_NUMBER, '12, 7', null,
                    XMLDB_NOTNULL, null, null);
            $table->add_field('minfraction', XMLDB_TYPE_NUMBER, '12, 7', null,
                    XMLDB_NOTNULL, null, null);
            $table->add_field('flagged', XMLDB_TYPE_INTEGER, '1', XMLDB_UNSIGNED,
                    XMLDB_NOTNULL, null, '0');
            $table->add_field('questionsummary', XMLDB_TYPE_TEXT, 'small', null,
                    null, null, null);
            $table->add_field('rightanswer', XMLDB_TYPE_TEXT, 'small', null,
                    null, null, null);
            $table->add_field('responsesummary', XMLDB_TYPE_TEXT, 'small', null,
                    null, null, null);
            $table->add_field('timemodified', XMLDB_TYPE_INTEGER, '10', XMLDB_UNSIGNED,
                    XMLDB_NOTNULL, null, null);

            // Adding keys to table question_attempts
            $table->add_key('primary', XMLDB_KEY_PRIMARY, array('id'));
            $table->add_key('questionid', XMLDB_KEY_FOREIGN, array('questionid'),
                    'question', array('id'));
            $table->add_key('questionusageid', XMLDB_KEY_FOREIGN, array('questionusageid'),
                    'question_usages', array('id'));

            // Adding indexes to table question_attempts
            $table->add_index('questionusageid-slot', XMLDB_INDEX_UNIQUE,
                    array('questionusageid', 'slot'));

            // Launch create table for question_attempts
            $dbman->create_table($table);
        }

        // quiz savepoint reached
        upgrade_main_savepoint(true, 2011060306);
    }

    if ($oldversion < 2011060307) {

        // Define table question_attempt_steps to be created
        $table = new xmldb_table('question_attempt_steps');
        if (!$dbman->table_exists($table)) {

            // Adding fields to table question_attempt_steps
            $table->add_field('id', XMLDB_TYPE_INTEGER, '10', XMLDB_UNSIGNED,
                    XMLDB_NOTNULL, XMLDB_SEQUENCE, null);
            $table->add_field('questionattemptid', XMLDB_TYPE_INTEGER, '10', XMLDB_UNSIGNED,
                    XMLDB_NOTNULL, null, null);
            $table->add_field('sequencenumber', XMLDB_TYPE_INTEGER, '10', XMLDB_UNSIGNED,
                    XMLDB_NOTNULL, null, null);
            $table->add_field('state', XMLDB_TYPE_CHAR, '13', null,
                    XMLDB_NOTNULL, null, null);
            $table->add_field('fraction', XMLDB_TYPE_NUMBER, '12, 7', null,
                    null, null, null);
            $table->add_field('timecreated', XMLDB_TYPE_INTEGER, '10', XMLDB_UNSIGNED,
                    XMLDB_NOTNULL, null, null);
            $table->add_field('userid', XMLDB_TYPE_INTEGER, '10', XMLDB_UNSIGNED,
                    null, null, null);

            // Adding keys to table question_attempt_steps
            $table->add_key('primary', XMLDB_KEY_PRIMARY, array('id'));
            $table->add_key('questionattemptid', XMLDB_KEY_FOREIGN,
                    array('questionattemptid'), 'question_attempts_new', array('id'));
            $table->add_key('userid', XMLDB_KEY_FOREIGN, array('userid'),
                    'user', array('id'));

            // Adding indexes to table question_attempt_steps
            $table->add_index('questionattemptid-sequencenumber', XMLDB_INDEX_UNIQUE,
                    array('questionattemptid', 'sequencenumber'));

            // Launch create table for question_attempt_steps
            $dbman->create_table($table);
        }

        // quiz savepoint reached
        upgrade_main_savepoint(true, 2011060307);
    }

    if ($oldversion < 2011060308) {

        // Define table question_attempt_step_data to be created
        $table = new xmldb_table('question_attempt_step_data');
        if (!$dbman->table_exists($table)) {

            // Adding fields to table question_attempt_step_data
            $table->add_field('id', XMLDB_TYPE_INTEGER, '10', XMLDB_UNSIGNED,
                    XMLDB_NOTNULL, XMLDB_SEQUENCE, null);
            $table->add_field('attemptstepid', XMLDB_TYPE_INTEGER, '10', XMLDB_UNSIGNED,
                    XMLDB_NOTNULL, null, null);
            $table->add_field('name', XMLDB_TYPE_CHAR, '32', null,
                    XMLDB_NOTNULL, null, null);
            $table->add_field('value', XMLDB_TYPE_TEXT, 'small', null,
                    null, null, null);

            // Adding keys to table question_attempt_step_data
            $table->add_key('primary', XMLDB_KEY_PRIMARY, array('id'));
            $table->add_key('attemptstepid', XMLDB_KEY_FOREIGN, array('attemptstepid'),
                    'question_attempt_steps', array('id'));

            // Adding indexes to table question_attempt_step_data
            $table->add_index('attemptstepid-name', XMLDB_INDEX_UNIQUE,
                    array('attemptstepid', 'name'));

            // Launch create table for question_attempt_step_data
            $dbman->create_table($table);
        }

        // quiz savepoint reached
        upgrade_main_savepoint(true, 2011060308);
    }

    if ($oldversion < 2011060309) {

        // Define table question_hints to be created
        $table = new xmldb_table('question_hints');

        // Adding fields to table question_hints
        $table->add_field('id', XMLDB_TYPE_INTEGER, '10', XMLDB_UNSIGNED,
                XMLDB_NOTNULL, XMLDB_SEQUENCE, null);
        $table->add_field('questionid', XMLDB_TYPE_INTEGER, '10', XMLDB_UNSIGNED,
                XMLDB_NOTNULL, null, null);
        $table->add_field('hint', XMLDB_TYPE_TEXT, 'small', null,
                XMLDB_NOTNULL, null, null);
        $table->add_field('hintformat', XMLDB_TYPE_INTEGER, '4', XMLDB_UNSIGNED,
                XMLDB_NOTNULL, null, '0');
        $table->add_field('shownumcorrect', XMLDB_TYPE_INTEGER, '1', XMLDB_UNSIGNED,
                null, null, null);
        $table->add_field('clearwrong', XMLDB_TYPE_INTEGER, '1', XMLDB_UNSIGNED,
                null, null, null);
        $table->add_field('options', XMLDB_TYPE_CHAR, '255', null,
                null, null, null);

        // Adding keys to table question_hints
        $table->add_key('primary', XMLDB_KEY_PRIMARY, array('id'));
        $table->add_key('questionid', XMLDB_KEY_FOREIGN, array('questionid'),
                'question', array('id'));

        // Conditionally launch create table for question_hints
        if (!$dbman->table_exists($table)) {
            $dbman->create_table($table);
        }

        // quiz savepoint reached
        upgrade_main_savepoint(true, 2011060309);
    }

    if ($oldversion < 2011060310) {

        // In the past, question_answer fractions were stored with rather
        // sloppy rounding. Now update them to the new standard of 7 d.p.
        $changes = array(
            '-0.66666'  => '-0.6666667',
            '-0.33333'  => '-0.3333333',
            '-0.16666'  => '-0.1666667',
            '-0.142857' => '-0.1428571',
             '0.11111'  =>  '0.1111111',
             '0.142857' =>  '0.1428571',
             '0.16666'  =>  '0.1666667',
             '0.33333'  =>  '0.3333333',
             '0.333333' =>  '0.3333333',
             '0.66666'  =>  '0.6666667',
        );
        foreach ($changes as $from => $to) {
            $DB->set_field('question_answers',
                    'fraction', $to, array('fraction' => $from));
        }

        // quiz savepoint reached
        upgrade_main_savepoint(true, 2011060310);
    }

    if ($oldversion < 2011060311) {

        // In the past, question penalties were stored with rather
        // sloppy rounding. Now update them to the new standard of 7 d.p.
        $DB->set_field('question',
                'penalty', 0.3333333, array('penalty' => 33.3));
        $DB->set_field_select('question',
                'penalty', 0.3333333, 'penalty >= 0.33 AND penalty <= 0.34');
        $DB->set_field_select('question',
                'penalty', 0.6666667, 'penalty >= 0.66 AND penalty <= 0.67');
        $DB->set_field_select('question',
                'penalty', 1, 'penalty > 1');

        // quiz savepoint reached
        upgrade_main_savepoint(true, 2011060311);
    }

    if ($oldversion < 2011060312) {

        // Define field hintformat to be added to question_hints table.
        $table = new xmldb_table('question_hints');
        $field = new xmldb_field('hintformat', XMLDB_TYPE_INTEGER, '4', XMLDB_UNSIGNED,
                XMLDB_NOTNULL, null, '0');

        // Conditionally launch add field partiallycorrectfeedbackformat
        if (!$dbman->field_exists($table, $field)) {
            $dbman->add_field($table, $field);
        }

        upgrade_main_savepoint(true, 2011060312);
    }

    if ($oldversion < 2011060313) {
        // Define field variant to be added to question_attempts
        $table = new xmldb_table('question_attempts');
        $field = new xmldb_field('variant', XMLDB_TYPE_INTEGER, '10', XMLDB_UNSIGNED,
                XMLDB_NOTNULL, null, 1, 'questionid');

        // Launch add field component
        if (!$dbman->field_exists($table, $field)) {
            $dbman->add_field($table, $field);
        }

        // Main savepoint reached
        upgrade_main_savepoint(true, 2011060313);
    }
    // Question engine 2 changes (14) end here

    if ($oldversion < 2011060500) {

         // Define index uniqueuserrating (not unique) to be dropped from rating
        $table = new xmldb_table('rating');
        $index = new xmldb_index('uniqueuserrating', XMLDB_INDEX_NOTUNIQUE,
                         array('component', 'ratingarea', 'contextid', 'itemid'));

        // Drop dependent index before changing fields specs
        if ($dbman->index_exists($table, $index)) {
            $dbman->drop_index($table, $index);
        }

        // Changing the default of field component on table rating to drop it
        $field = new xmldb_field('component', XMLDB_TYPE_CHAR, '100', null, XMLDB_NOTNULL, null, null, 'contextid');

        // Launch change of default for field component
        $dbman->change_field_default($table, $field);

        // Changing the default of field ratingarea on table rating to drop it
        $field = new xmldb_field('ratingarea', XMLDB_TYPE_CHAR, '50', null, XMLDB_NOTNULL, null, null, 'component');

        // Launch change of default for field ratingarea
        $dbman->change_field_default($table, $field);

        // Add dependent index back
        if (!$dbman->index_exists($table, $index)) {
            $dbman->add_index($table, $index);
        }

        // Main savepoint reached
        upgrade_main_savepoint(true, 2011060500);
    }

    if ($oldversion < 2011060800) {
        // Add enabled field to message_processors
        $table = new xmldb_table('message_processors');
        $field = new xmldb_field('enabled');
        $field->set_attributes(XMLDB_TYPE_INTEGER, '1', XMLDB_UNSIGNED, XMLDB_NOTNULL, null, '1', 'name');

        // Launch add field addition
        if (!$dbman->field_exists($table,$field)) {
            $dbman->add_field($table, $field);
        }

        // Populate default messaging settings
        upgrade_populate_default_messaging_prefs();

        upgrade_main_savepoint(true, 2011060800);
    }

    if ($oldversion < 2011060800.01) { //TODO: put the right latest version
        // Define field shortname to be added to external_services
        $table = new xmldb_table('external_services');
        $field = new xmldb_field('shortname', XMLDB_TYPE_CHAR, '255', null, null, null, null, 'timemodified');

        // Conditionally launch add field shortname
        if (!$dbman->field_exists($table, $field)) {
            $dbman->add_field($table, $field);
        }

        // Main savepoint reached
        upgrade_main_savepoint(true, 2011060800.01);
    }

    if ($oldversion < 2011062000.01) {
        // Changing sign of field minfraction on table question_attempts to signed
        $table = new xmldb_table('question_attempts');
        $field = new xmldb_field('minfraction', XMLDB_TYPE_NUMBER, '12, 7', null,
                XMLDB_NOTNULL, null, null, 'maxmark');

        // Launch change of sign for field minfraction
        $dbman->change_field_unsigned($table, $field);

        // Main savepoint reached
        upgrade_main_savepoint(true, 2011062000.01);
    }

    // Signed fixes - MDL-28032
    if ($oldversion < 2011062400.02) {

        // Changing sign of field defaultmark on table question to unsigned
        $table = new xmldb_table('question');
        $field = new xmldb_field('defaultmark', XMLDB_TYPE_NUMBER, '12, 7', null, XMLDB_NOTNULL, null, '1', 'generalfeedbackformat');

        // Launch change of sign for field defaultmark
        $dbman->change_field_unsigned($table, $field);

        // Main savepoint reached
        upgrade_main_savepoint(true, 2011062400.02);
    }

    if ($oldversion < 2011062400.03) {
        // Completion system has issue in which possible duplicate rows are
        // added to the course_modules_completion table. This change deletes
        // the older version of duplicate rows and replaces an index with a
        // unique one so it won't happen again.

        // This would have been a single query but because MySQL is a PoS
        // and can't do subqueries in DELETE, I have made it into two. The
        // system is unlikely to run out of memory as only IDs are stored in
        // the array.

        // Find all rows cmc1 where there is another row cmc2 with the
        // same user id and the same coursemoduleid, but a higher id (=> newer,
        // meaning that cmc1 is an older row).
        $rs = $DB->get_recordset_sql("
SELECT DISTINCT
    cmc1.id
FROM
    {course_modules_completion} cmc1
    JOIN {course_modules_completion} cmc2
        ON cmc2.userid = cmc1.userid
        AND cmc2.coursemoduleid = cmc1.coursemoduleid
        AND cmc2.id > cmc1.id");
        $deleteids = array();
        foreach ($rs as $row) {
            $deleteids[] = $row->id;
        }
        $rs->close();
        // Note: SELECT part performance tested on table with ~7m
        // rows of which ~15k match, only took 30 seconds so probably okay.

        // Delete all those rows
        $DB->delete_records_list('course_modules_completion', 'id', $deleteids);

        // Define index userid (not unique) to be dropped form course_modules_completion
        $table = new xmldb_table('course_modules_completion');
        $index = new xmldb_index('userid', XMLDB_INDEX_NOTUNIQUE, array('userid'));

        // Conditionally launch drop index userid
        if ($dbman->index_exists($table, $index)) {
            $dbman->drop_index($table, $index);
        }

        // Define index userid-coursemoduleid (unique) to be added to course_modules_completion
        $index = new xmldb_index('userid-coursemoduleid', XMLDB_INDEX_UNIQUE,
                array('userid', 'coursemoduleid'));

        // Conditionally launch add index userid-coursemoduleid
        if (!$dbman->index_exists($table, $index)) {
            $dbman->add_index($table, $index);
        }

        upgrade_main_savepoint(true, 2011062400.03);
    }

    // Moodle v2.1.0 release upgrade line
    // Put any upgrade step following this

    if ($oldversion < 2011070800.01) {
        // remove unused config options
        unset_config('excludeoldflashclients');
        upgrade_main_savepoint(true, 2011070800.01);
    }

    if ($oldversion < 2011071300.01) {
        // remove unused config option
        unset_config('framename');
        upgrade_main_savepoint(true, 2011071300.01);
    }

    if ($oldversion < 2011081700.01) {
        // Remove category_sortorder index that was supposed to be removed long time ago
        $table = new xmldb_table('course');
        $index = new xmldb_index('category_sortorder', XMLDB_INDEX_UNIQUE, array('category', 'sortorder'));

        if ($dbman->index_exists($table, $index)) {
            $dbman->drop_index($table, $index);
        }
        upgrade_main_savepoint(true, 2011081700.01);
    }

    if ($oldversion < 2011081700.02) {
        // remove safety block backup from 2.0 upgrade
        $table = new xmldb_table('block_pinned_old');
        if ($dbman->table_exists($table)) {
            $dbman->drop_table($table);
        }
        $table = new xmldb_table('block_instance_old');
        if ($dbman->table_exists($table)) {
            $dbman->drop_table($table);
        }
        upgrade_main_savepoint(true, 2011081700.02);
    }

    if ($oldversion < 2011083100.02) {
        // Define field showdescription to be added to course_modules
        $table = new xmldb_table('course_modules');
        $field = new xmldb_field('showdescription', XMLDB_TYPE_INTEGER, '1',
                XMLDB_UNSIGNED, XMLDB_NOTNULL, null, '0', 'showavailability');

        // Conditionally launch add field showdescription
        if (!$dbman->field_exists($table, $field)) {
            $dbman->add_field($table, $field);
        }

        // Main savepoint reached
        upgrade_main_savepoint(true, 2011083100.02);
    }

    if ($oldversion < 2011090700.01) {
        // Changing the default of field secret on table registration_hubs to NULL
        $table = new xmldb_table('registration_hubs');
        $field = new xmldb_field('secret', XMLDB_TYPE_CHAR, '255', null, null, null, null, 'confirmed');

        // Launch change of default for field secret
        $dbman->change_field_default($table, $field);

        // Main savepoint reached
        upgrade_main_savepoint(true, 2011090700.01);
    }

    if ($oldversion < 2011091200.00) {
        //preference not required since 2.0
        $DB->delete_records('user_preferences', array('name'=>'message_showmessagewindow'));

        //re-introducing emailstop. check that its turned off so people dont suddenly stop getting notifications
        $DB->set_field('user', 'emailstop', 0, array('emailstop' => 1));

        upgrade_main_savepoint(true, 2011091200.00);
    }

    if ($oldversion < 2011091300.00) {
        // Increase the length of the of the course shortname field as it is now going
        // to be consistently filtered and 100 characters is practically useless for
        // things like the multilang filter.

        $table = new xmldb_table('course');
        $field = new xmldb_field('shortname', XMLDB_TYPE_CHAR, '255', null, XMLDB_NOTNULL, null, null, 'fullname');
        $index = new xmldb_index('shortname', XMLDB_INDEX_NOTUNIQUE, array('shortname'));

        // First check the shortname field exists... pretty heavy mod if it doesnt!
        if ($dbman->field_exists($table, $field)) {
            // Conditionally launch drop index shortname, this is required to happen
            // before we can edit the field.
            if ($dbman->index_exists($table, $index)) {
                $dbman->drop_index($table, $index);
            }

            // Launch change of precision for field shortname
            $dbman->change_field_precision($table, $field);
            // Add the index back to the table now that we're finished our mods
            $dbman->add_index($table, $index);
        }

        // Main savepoint reached
        upgrade_main_savepoint(true, 2011091300.00);
    }

    if ($oldversion < 2011091600.01) {
        // It has been decided that it is now safe to drop the backup_log table
        // as it hasn't been used within 2+.

        // Define table backup_log to be dropped
        $table = new xmldb_table('backup_log');

        // Conditionally launch drop table for backup_log
        if ($dbman->table_exists($table)) {
            $dbman->drop_table($table);
        }

        // Main savepoint reached
        upgrade_main_savepoint(true, 2011091600.01);
    }

    if ($oldversion < 2011092800.01) {
        // Check for potential missing columns in the grade_items_history

        $table = new xmldb_table('grade_items_history');
        $field = new xmldb_field('display', XMLDB_TYPE_INTEGER, '10', null, XMLDB_NOTNULL, null, 0, 'sortorder');
        if (!$dbman->field_exists($table, $field)) {
            $dbman->add_field($table, $field);
        }
        $field = new xmldb_field('decimals', XMLDB_TYPE_INTEGER, '1', XMLDB_UNSIGNED, null, null, null, 'display');
        if (!$dbman->field_exists($table, $field)) {
            $dbman->add_field($table, $field);
        } else {
            //check that the grade_items_history.decimals allows nulls
            //Somehow some Moodle databases have this column marked as "not null"
            $columns = $DB->get_columns('grade_items_history');
            if (array_key_exists('display', $columns) && !empty($columns['display']->not_null)) {
                $dbman->change_field_notnull($table, $field);
            }
        }

        // Main savepoint reached
        upgrade_main_savepoint(true, 2011092800.01);
    }

    if ($oldversion < 2011092800.02) {
        // Check for potential missing columns in the grade_categories_history

        $table = new xmldb_table('grade_categories_history');
        $field = new xmldb_field('hidden', XMLDB_TYPE_INTEGER, '1', XMLDB_UNSIGNED, XMLDB_NOTNULL, null, 0, 'timemodified');
        if (!$dbman->field_exists($table, $field)) {
            $dbman->add_field($table, $field);
        }

        // Main savepoint reached
        upgrade_main_savepoint(true, 2011092800.02);
    }

    if ($oldversion < 2011092800.03) {
        // Check for potential missing columns in the grade_outcomes_history

        $table = new xmldb_table('grade_outcomes_history');
        $field = new xmldb_field('descriptionformat', XMLDB_TYPE_INTEGER, '2', XMLDB_UNSIGNED, XMLDB_NOTNULL, null, 0, 'description');
        if (!$dbman->field_exists($table, $field)) {
            $dbman->add_field($table, $field);
        }

        // Main savepoint reached
        upgrade_main_savepoint(true, 2011092800.03);
    }

    // TODO squash this before merging into the master - MDL-29798
    if ($oldversion < 2011100700.01) {
        // Create new core tables for the advanced grading subsystem

        $table = new xmldb_table('grading_areas');
        $table->add_field('id', XMLDB_TYPE_INTEGER, '10', XMLDB_UNSIGNED, XMLDB_NOTNULL, XMLDB_SEQUENCE, null);
        $table->add_field('contextid', XMLDB_TYPE_INTEGER, '10', XMLDB_UNSIGNED, XMLDB_NOTNULL, null, null);
        $table->add_field('component', XMLDB_TYPE_CHAR, '100', null, XMLDB_NOTNULL, null, null);
        $table->add_field('areaname', XMLDB_TYPE_CHAR, '100', null, XMLDB_NOTNULL, null, null);
        $table->add_field('activemethod', XMLDB_TYPE_CHAR, '100', null, null, null, null);
        $table->add_key('primary', XMLDB_KEY_PRIMARY, array('id'));
        $table->add_key('uq_gradable_area', XMLDB_KEY_UNIQUE, array('contextid', 'component', 'areaname'));
        $table->add_key('fk_context', XMLDB_KEY_FOREIGN, array('contextid'), 'context', array('id'));
        if (!$dbman->table_exists($table)) {
            $dbman->create_table($table);
        }

        $table = new xmldb_table('grading_definitions');
        $table->add_field('id', XMLDB_TYPE_INTEGER, '10', XMLDB_UNSIGNED, XMLDB_NOTNULL, XMLDB_SEQUENCE, null);
        $table->add_field('areaid', XMLDB_TYPE_INTEGER, '10', XMLDB_UNSIGNED, XMLDB_NOTNULL, null, null);
        $table->add_field('method', XMLDB_TYPE_CHAR, '100', null, XMLDB_NOTNULL, null, null);
        $table->add_field('name', XMLDB_TYPE_CHAR, '255', null, XMLDB_NOTNULL, null, null);
        $table->add_field('description', XMLDB_TYPE_TEXT, 'big', null, null, null, null);
        $table->add_field('descriptionformat', XMLDB_TYPE_INTEGER, '2', XMLDB_UNSIGNED, null, null, null);
        $table->add_field('status', XMLDB_TYPE_INTEGER, '10', XMLDB_UNSIGNED, XMLDB_NOTNULL, null, '0');
        $table->add_field('copiedfromid', XMLDB_TYPE_INTEGER, '10', XMLDB_UNSIGNED, null, null, null);
        $table->add_field('timecreated', XMLDB_TYPE_INTEGER, '10', XMLDB_UNSIGNED, XMLDB_NOTNULL, null, null);
        $table->add_field('usercreated', XMLDB_TYPE_INTEGER, '10', XMLDB_UNSIGNED, XMLDB_NOTNULL, null, null);
        $table->add_field('timemodified', XMLDB_TYPE_INTEGER, '10', XMLDB_UNSIGNED, XMLDB_NOTNULL, null, null);
        $table->add_field('usermodified', XMLDB_TYPE_INTEGER, '10', XMLDB_UNSIGNED, XMLDB_NOTNULL, null, null);
        $table->add_field('options', XMLDB_TYPE_TEXT, 'big', null, null, null, null);
        $table->add_key('primary', XMLDB_KEY_PRIMARY, array('id'));
        $table->add_key('fk_areaid', XMLDB_KEY_FOREIGN, array('areaid'), 'grading_areas', array('id'));
        $table->add_key('fk_usermodified', XMLDB_KEY_FOREIGN, array('usermodified'), 'user', array('id'));
        $table->add_key('uq_area_method', XMLDB_KEY_UNIQUE, array('areaid', 'method'));
        $table->add_key('fk_usercreated', XMLDB_KEY_FOREIGN, array('usercreated'), 'user', array('id'));
        if (!$dbman->table_exists($table)) {
            $dbman->create_table($table);
        }

        $table = new xmldb_table('grading_instances');
        $table->add_field('id', XMLDB_TYPE_INTEGER, '10', XMLDB_UNSIGNED, XMLDB_NOTNULL, XMLDB_SEQUENCE, null);
        $table->add_field('formid', XMLDB_TYPE_INTEGER, '10', XMLDB_UNSIGNED, XMLDB_NOTNULL, null, null);
        $table->add_field('raterid', XMLDB_TYPE_INTEGER, '10', XMLDB_UNSIGNED, XMLDB_NOTNULL, null, null);
        $table->add_field('itemid', XMLDB_TYPE_INTEGER, '10', XMLDB_UNSIGNED, null, null, null);
        $table->add_field('rawgrade', XMLDB_TYPE_NUMBER, '10, 5', XMLDB_UNSIGNED, null, null, null);
        $table->add_field('status', XMLDB_TYPE_INTEGER, '10', XMLDB_UNSIGNED, XMLDB_NOTNULL, null, '0');
        $table->add_field('feedback', XMLDB_TYPE_TEXT, 'big', null, null, null, null);
        $table->add_field('feedbackformat', XMLDB_TYPE_INTEGER, '2', XMLDB_UNSIGNED, null, null, null);
        $table->add_field('timemodified', XMLDB_TYPE_INTEGER, '10', XMLDB_UNSIGNED, XMLDB_NOTNULL, null, null);
        $table->add_key('primary', XMLDB_KEY_PRIMARY, array('id'));
        $table->add_key('fk_formid', XMLDB_KEY_FOREIGN, array('formid'), 'grading_definitions', array('id'));
        $table->add_key('fk_raterid', XMLDB_KEY_FOREIGN, array('raterid'), 'user', array('id'));
        $table->add_key('uq_rater_per_item', XMLDB_KEY_UNIQUE, array('formid', 'raterid', 'itemid'));
        if (!$dbman->table_exists($table)) {
            $dbman->create_table($table);
        }

        upgrade_main_savepoint(true, 2011100700.01);
    }

    if ($oldversion < 2011100700.02) {
        // Define field idnumber to be added to course_categories
        $table = new xmldb_table('course_categories');
        $field = new xmldb_field('idnumber', XMLDB_TYPE_CHAR, '100', null, null, null, null, 'name');

        // Conditionally launch add field idnumber
        if (!$dbman->field_exists($table,$field)) {
            $dbman->add_field($table, $field);
        }

        // Main savepoint reached
        upgrade_main_savepoint(true, 2011100700.02);
    }

    if ($oldversion < 2011101200.01) {
        // The conditional availability date system used to rely on dates being
        // set to 23:59:59 for the end date, but now that exact times are
        // supported, it uses midnight on the following day.

        // The query is restricted on 'time mod 10 = 9' in order that
        // it is safe to run this upgrade twice if something goes wrong.
        $DB->execute('UPDATE {course_modules} SET availableuntil = availableuntil + 1 ' .
                'WHERE availableuntil > 0 AND ' . $DB->sql_modulo('availableuntil', 10) . ' = 9');

        // Because availableuntil is stored in modinfo, we need to clear modinfo
        // for all courses.
        rebuild_course_cache(0, true);

        // Main savepoint reached
        upgrade_main_savepoint(true, 2011101200.01);
    }

<<<<<<< HEAD
    // TODO squash this before merging into the master - MDL-29798
    if ($oldversion < 2011101200.02) {
        // drop the unique key uq_rater_per_item (unique)
        $table = new xmldb_table('grading_instances');
        $key = new xmldb_key('uq_rater_per_item', XMLDB_KEY_UNIQUE, array('formid', 'raterid', 'itemid'));
        $dbman->drop_key($table, $key);
        upgrade_main_savepoint(true, 2011101200.02);
=======
    if ($oldversion < 2011101900.02) {
        // remove unused setting
        unset_config('enablehtmlpurifier');
        upgrade_main_savepoint(true, 2011101900.02);
>>>>>>> 38e9a1cc
    }

    return true;
}
<|MERGE_RESOLUTION|>--- conflicted
+++ resolved
@@ -6863,7 +6863,6 @@
         upgrade_main_savepoint(true, 2011101200.01);
     }
 
-<<<<<<< HEAD
     // TODO squash this before merging into the master - MDL-29798
     if ($oldversion < 2011101200.02) {
         // drop the unique key uq_rater_per_item (unique)
@@ -6871,12 +6870,12 @@
         $key = new xmldb_key('uq_rater_per_item', XMLDB_KEY_UNIQUE, array('formid', 'raterid', 'itemid'));
         $dbman->drop_key($table, $key);
         upgrade_main_savepoint(true, 2011101200.02);
-=======
+    }
+
     if ($oldversion < 2011101900.02) {
         // remove unused setting
         unset_config('enablehtmlpurifier');
         upgrade_main_savepoint(true, 2011101900.02);
->>>>>>> 38e9a1cc
     }
 
     return true;
