--- conflicted
+++ resolved
@@ -24,11 +24,6 @@
 
 defined('MOODLE_INTERNAL') || die();
 
-<<<<<<< HEAD
-$plugin->version   = 2012112900;        // The current plugin version (Date: YYYYMMDDXX)
-$plugin->requires  = 2012112900;        // Requires this Moodle version
-=======
-$plugin->version   = 2012113000;        // The current plugin version (Date: YYYYMMDDXX)
-$plugin->requires  = 2012061700;        // Requires this Moodle version
->>>>>>> 7428077d
+$plugin->version   = 2012121000;        // The current plugin version (Date: YYYYMMDDXX)
+$plugin->requires  = 2012121000;        // Requires this Moodle version
 $plugin->component = 'block_course_overview'; // Full name of the plugin (used for diagnostics)