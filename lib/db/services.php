<?php
// This file is part of Moodle - http://moodle.org/
//
// Moodle is free software: you can redistribute it and/or modify
// it under the terms of the GNU General Public License as published by
// the Free Software Foundation, either version 3 of the License, or
// (at your option) any later version.
//
// Moodle is distributed in the hope that it will be useful,
// but WITHOUT ANY WARRANTY; without even the implied warranty of
// MERCHANTABILITY or FITNESS FOR A PARTICULAR PURPOSE.  See the
// GNU General Public License for more details.
//
// You should have received a copy of the GNU General Public License
// along with Moodle.  If not, see <http://www.gnu.org/licenses/>.


/**
 * Core external functions and service definitions.
 *
 * The functions and services defined on this file are
 * processed and registered into the Moodle DB after any
 * install or upgrade operation. All plugins support this.
 *
 * For more information, take a look to the documentation available:
 *     - Webservices API: {@link http://docs.moodle.org/dev/Web_services_API}
 *     - External API: {@link http://docs.moodle.org/dev/External_functions_API}
 *     - Upgrade API: {@link http://docs.moodle.org/dev/Upgrade_API}
 *
 * @package    core_webservice
 * @category   webservice
 * @copyright  2009 Petr Skodak
 * @license    http://www.gnu.org/copyleft/gpl.html GNU GPL v3 or later
 */

$functions = array(

    // Cohort related functions.

    'core_cohort_create_cohorts' => array(
        'classname'   => 'core_cohort_external',
        'methodname'  => 'create_cohorts',
        'classpath'   => 'cohort/externallib.php',
        'description' => 'Creates new cohorts.',
        'type'        => 'write',
        'capabilities'=> 'moodle/cohort:manage',
    ),

    'core_cohort_delete_cohorts' => array(
        'classname'   => 'core_cohort_external',
        'methodname'  => 'delete_cohorts',
        'classpath'   => 'cohort/externallib.php',
        'description' => 'Deletes all specified cohorts.',
        'type'        => 'delete',
        'capabilities'=> 'moodle/cohort:manage',
    ),

    'core_cohort_get_cohorts' => array(
        'classname'   => 'core_cohort_external',
        'methodname'  => 'get_cohorts',
        'classpath'   => 'cohort/externallib.php',
        'description' => 'Returns cohort details.',
        'type'        => 'read',
        'capabilities'=> 'moodle/cohort:view',
    ),

    'core_cohort_update_cohorts' => array(
        'classname'   => 'core_cohort_external',
        'methodname'  => 'update_cohorts',
        'classpath'   => 'cohort/externallib.php',
        'description' => 'Updates existing cohorts.',
        'type'        => 'write',
        'capabilities'=> 'moodle/cohort:manage',
    ),

    'core_cohort_add_cohort_members' => array(
        'classname'   => 'core_cohort_external',
        'methodname'  => 'add_cohort_members',
        'classpath'   => 'cohort/externallib.php',
        'description' => 'Adds cohort members.',
        'type'        => 'write',
        'capabilities'=> 'moodle/cohort:assign',
    ),

    'core_cohort_delete_cohort_members' => array(
        'classname'   => 'core_cohort_external',
        'methodname'  => 'delete_cohort_members',
        'classpath'   => 'cohort/externallib.php',
        'description' => 'Deletes cohort members.',
        'type'        => 'delete',
        'capabilities'=> 'moodle/cohort:assign',
    ),

    'core_cohort_get_cohort_members' => array(
        'classname'   => 'core_cohort_external',
        'methodname'  => 'get_cohort_members',
        'classpath'   => 'cohort/externallib.php',
        'description' => 'Returns cohort members.',
        'type'        => 'read',
        'capabilities'=> 'moodle/cohort:view',
    ),

    // Comments related functions.

    'core_comment_get_comments' => array(
        'classname'     => 'core_comment_external',
        'methodname'    => 'get_comments',
        'description'   => 'Returns comments.',
        'type'          => 'read',
        'capabilities'  => 'moodle/comment:view',
    ),

    // Grade related functions.

    'core_grades_get_grades' => array(
        'classname'     => 'core_grades_external',
        'methodname'    => 'get_grades',
        'description'   => 'Returns student course total grade and grades for activities.
                                This function does not return category or manual items.
                                This function is suitable for managers or teachers not students.',
        'type'          => 'read',
        'capabilities'  => 'moodle/grade:view, moodle/grade:viewall, moodle/grade:viewhidden',
    ),

    'core_grades_update_grades' => array(
        'classname'     => 'core_grades_external',
        'methodname'    => 'update_grades',
        'description'   => 'Update a grade item and associated student grades.',
        'type'          => 'write',
        'capabilities'  => '',
    ),

    // === group related functions ===

    'moodle_group_create_groups' => array(
        'classname'   => 'moodle_group_external',
        'methodname'  => 'create_groups',
        'classpath'   => 'group/externallib.php',
        'description' => 'DEPRECATED: this deprecated function will be removed in a future version. This function has been renamed as core_group_create_groups(). ',
        'type'        => 'write',
        'capabilities'=> 'moodle/course:managegroups',
    ),

    'core_group_create_groups' => array(
        'classname'   => 'core_group_external',
        'methodname'  => 'create_groups',
        'classpath'   => 'group/externallib.php',
        'description' => 'Creates new groups.',
        'type'        => 'write',
        'capabilities'=> 'moodle/course:managegroups',
    ),

    'moodle_group_get_groups' => array(
        'classname'   => 'moodle_group_external',
        'methodname'  => 'get_groups',
        'classpath'   => 'group/externallib.php',
        'description' => 'DEPRECATED: this deprecated function will be removed in a future version. This function has been renamed as core_group_get_groups()',
        'type'        => 'read',
        'capabilities'=> 'moodle/course:managegroups',
    ),

    'core_group_get_groups' => array(
        'classname'   => 'core_group_external',
        'methodname'  => 'get_groups',
        'classpath'   => 'group/externallib.php',
        'description' => 'Returns group details.',
        'type'        => 'read',
        'capabilities'=> 'moodle/course:managegroups',
    ),

    'moodle_group_get_course_groups' => array(
        'classname'   => 'moodle_group_external',
        'methodname'  => 'get_course_groups',
        'classpath'   => 'group/externallib.php',
        'description' => 'DEPRECATED: this deprecated function will be removed in a future version. This function has been renamed as core_group_get_course_groups()',
        'type'        => 'read',
        'capabilities'=> 'moodle/course:managegroups',
    ),

    'core_group_get_course_groups' => array(
        'classname'   => 'core_group_external',
        'methodname'  => 'get_course_groups',
        'classpath'   => 'group/externallib.php',
        'description' => 'Returns all groups in specified course.',
        'type'        => 'read',
        'capabilities'=> 'moodle/course:managegroups',
    ),

    'moodle_group_delete_groups' => array(
        'classname'   => 'moodle_group_external',
        'methodname'  => 'delete_groups',
        'classpath'   => 'group/externallib.php',
        'description' => 'DEPRECATED: this deprecated function will be removed in a future version. This function has been renamed as core_group_delete_groups()',
        'type'        => 'delete',
        'capabilities'=> 'moodle/course:managegroups',
    ),

    'core_group_delete_groups' => array(
        'classname'   => 'core_group_external',
        'methodname'  => 'delete_groups',
        'classpath'   => 'group/externallib.php',
        'description' => 'Deletes all specified groups.',
        'type'        => 'delete',
        'capabilities'=> 'moodle/course:managegroups',
    ),

    'moodle_group_get_groupmembers' => array(
        'classname'   => 'moodle_group_external',
        'methodname'  => 'get_groupmembers',
        'classpath'   => 'group/externallib.php',
        'description' => 'DEPRECATED: this deprecated function will be removed in a future version. This function has been renamed as core_group_get_group_members()',
        'type'        => 'read',
        'capabilities'=> 'moodle/course:managegroups',
    ),

    'core_group_get_group_members' => array(
        'classname'   => 'core_group_external',
        'methodname'  => 'get_group_members',
        'classpath'   => 'group/externallib.php',
        'description' => 'Returns group members.',
        'type'        => 'read',
        'capabilities'=> 'moodle/course:managegroups',
    ),

    'moodle_group_add_groupmembers' => array(
        'classname'   => 'moodle_group_external',
        'methodname'  => 'add_groupmembers',
        'classpath'   => 'group/externallib.php',
        'description' => 'DEPRECATED: this deprecated function will be removed in a future version. This function has been renamed as core_group_add_group_members()',
        'type'        => 'write',
        'capabilities'=> 'moodle/course:managegroups',
    ),

    'core_group_add_group_members' => array(
        'classname'   => 'core_group_external',
        'methodname'  => 'add_group_members',
        'classpath'   => 'group/externallib.php',
        'description' => 'Adds group members.',
        'type'        => 'write',
        'capabilities'=> 'moodle/course:managegroups',
    ),

    'moodle_group_delete_groupmembers' => array(
        'classname'   => 'moodle_group_external',
        'methodname'  => 'delete_groupmembers',
        'classpath'   => 'group/externallib.php',
        'description' => 'DEPRECATED: this deprecated function will be removed in a future version. This function has been renamed as core_group_delete_group_members()',
        'type'        => 'delete',
        'capabilities'=> 'moodle/course:managegroups',
    ),

    'core_group_delete_group_members' => array(
        'classname'   => 'core_group_external',
        'methodname'  => 'delete_group_members',
        'classpath'   => 'group/externallib.php',
        'description' => 'Deletes group members.',
        'type'        => 'delete',
        'capabilities'=> 'moodle/course:managegroups',
    ),

    'core_group_create_groupings' => array(
        'classname'   => 'core_group_external',
        'methodname'  => 'create_groupings',
        'classpath'   => 'group/externallib.php',
        'description' => 'Creates new groupings',
        'type'        => 'write',
    ),

    'core_group_update_groupings' => array(
        'classname'   => 'core_group_external',
        'methodname'  => 'update_groupings',
        'classpath'   => 'group/externallib.php',
        'description' => 'Updates existing groupings',
        'type'        => 'write',
    ),

    'core_group_get_groupings' => array(
        'classname'   => 'core_group_external',
        'methodname'  => 'get_groupings',
        'classpath'   => 'group/externallib.php',
        'description' => 'Returns groupings details.',
        'type'        => 'read',
    ),

    'core_group_get_course_groupings' => array(
        'classname'   => 'core_group_external',
        'methodname'  => 'get_course_groupings',
        'classpath'   => 'group/externallib.php',
        'description' => 'Returns all groupings in specified course.',
        'type'        => 'read',
    ),

    'core_group_delete_groupings' => array(
        'classname'   => 'core_group_external',
        'methodname'  => 'delete_groupings',
        'classpath'   => 'group/externallib.php',
        'description' => 'Deletes all specified groupings.',
        'type'        => 'write',
    ),

    'core_group_assign_grouping' => array(
        'classname'   => 'core_group_external',
        'methodname'  => 'assign_grouping',
        'classpath'   => 'group/externallib.php',
        'description' => 'Assing groups from groupings',
        'type'        => 'write',
    ),

    'core_group_unassign_grouping' => array(
        'classname'   => 'core_group_external',
        'methodname'  => 'unassign_grouping',
        'classpath'   => 'group/externallib.php',
        'description' => 'Unassing groups from groupings',
        'type'        => 'write',
    ),

    'core_group_get_course_user_groups' => array(
        'classname'     => 'core_group_external',
        'methodname'    => 'get_course_user_groups',
        'classpath'     => 'group/externallib.php',
        'description'   => 'Returns all groups in specified course for the specified user.',
        'type'          => 'read',
        'capabilities'  => 'moodle/course:managegroups',
    ),

    'core_notes_get_course_notes' => array(
        'classname'     => 'core_notes_external',
        'methodname'    => 'get_course_notes',
        'classpath'     => 'notes/externallib.php',
        'description'   => 'Returns all notes in specified course (or site) for the specified user.',
        'type'          => 'read',
        'capabilities'  => 'moodle/notes:view',
    ),

    // === file related functions ===

    'moodle_file_get_files' => array(
        'classname'   => 'moodle_file_external',
        'methodname'  => 'get_files',
        'description' => 'DEPRECATED: this deprecated function will be removed in a future version. This function has been renamed as core_files_get_files()',
        'type'        => 'read',
        'classpath'   => 'files/externallib.php',
    ),

    'core_files_get_files' => array(
        'classname'   => 'core_files_external',
        'methodname'  => 'get_files',
        'description' => 'browse moodle files',
        'type'        => 'read',
        'classpath'   => 'files/externallib.php',
    ),

    'moodle_file_upload' => array(
        'classname'   => 'moodle_file_external',
        'methodname'  => 'upload',
        'description' => 'DEPRECATED: this deprecated function will be removed in a future version. This function has been renamed as core_files_upload()',
        'type'        => 'write',
        'classpath'   => 'files/externallib.php',
    ),

    'core_files_upload' => array(
        'classname'   => 'core_files_external',
        'methodname'  => 'upload',
        'description' => 'upload a file to moodle',
        'type'        => 'write',
        'classpath'   => 'files/externallib.php',
    ),

    // === user related functions ===

    'moodle_user_create_users' => array(
        'classname'   => 'moodle_user_external',
        'methodname'  => 'create_users',
        'classpath'   => 'user/externallib.php',
        'description' => 'DEPRECATED: this deprecated function will be removed in a future version. This function has been renamed as core_user_create_users()',
        'type'        => 'write',
        'capabilities'=> 'moodle/user:create',
    ),

    'core_user_create_users' => array(
        'classname'   => 'core_user_external',
        'methodname'  => 'create_users',
        'classpath'   => 'user/externallib.php',
        'description' => 'Create users.',
        'type'        => 'write',
        'capabilities'=> 'moodle/user:create',
    ),

    'core_user_get_users' => array(
        'classname'   => 'core_user_external',
        'methodname'  => 'get_users',
        'classpath'   => 'user/externallib.php',
        'description' => 'search for users matching the parameters',
        'type'        => 'read',
        'capabilities'=> 'moodle/user:viewdetails, moodle/user:viewhiddendetails, moodle/course:useremail, moodle/user:update',
    ),

    'moodle_user_get_users_by_id' => array(
        'classname'   => 'moodle_user_external',
        'methodname'  => 'get_users_by_id',
        'classpath'   => 'user/externallib.php',
        'description' => 'DEPRECATED: this deprecated function will be removed in a future version. Use core_user_get_users_by_field service instead',
        'type'        => 'read',
        'capabilities'=> 'moodle/user:viewdetails, moodle/user:viewhiddendetails, moodle/course:useremail, moodle/user:update',
    ),

    'core_user_get_users_by_field' => array(
        'classname'   => 'core_user_external',
        'methodname'  => 'get_users_by_field',
        'classpath'   => 'user/externallib.php',
        'description' => 'Retrieve users information for a specified unique field - If you want to do a user search, use core_user_get_users()',
        'type'        => 'read',
        'capabilities'=> 'moodle/user:viewdetails, moodle/user:viewhiddendetails, moodle/course:useremail, moodle/user:update',
    ),

    'core_user_get_users_by_id' => array(
        'classname'   => 'core_user_external',
        'methodname'  => 'get_users_by_id',
        'classpath'   => 'user/externallib.php',
        'description' => 'DEPRECATED: this deprecated function will be removed in a future version. This function has been replaced by core_user_get_users_by_field()',
        'type'        => 'read',
        'capabilities'=> 'moodle/user:viewdetails, moodle/user:viewhiddendetails, moodle/course:useremail, moodle/user:update',
    ),

    'moodle_user_get_users_by_courseid' => array(
        'classname'   => 'moodle_user_external',
        'methodname'  => 'get_users_by_courseid',
        'classpath'   => 'user/externallib.php',
        'description' => 'DEPRECATED: this deprecated function will be removed in a future version. This function has been renamed as core_enrol_get_enrolled_users()',
        'type'        => 'read',
        'capabilities'=> 'moodle/user:viewdetails, moodle/user:viewhiddendetails, moodle/course:useremail, moodle/user:update, moodle/site:accessallgroups',
    ),

    'moodle_user_get_course_participants_by_id' => array(
        'classname'   => 'moodle_user_external',
        'methodname'  => 'get_course_participants_by_id',
        'classpath'   => 'user/externallib.php',
        'description' => 'DEPRECATED: this deprecated function will be removed in a future version. This function has been renamed as core_user_get_course_user_profiles()',
        'type'        => 'read',
        'capabilities'=> 'moodle/user:viewdetails, moodle/user:viewhiddendetails, moodle/course:useremail, moodle/user:update, moodle/site:accessallgroups',
    ),

    'core_user_get_course_user_profiles' => array(
        'classname'   => 'core_user_external',
        'methodname'  => 'get_course_user_profiles',
        'classpath'   => 'user/externallib.php',
        'description' => 'Get course user profiles (each of the profils matching a course id and a user id).',
        'type'        => 'read',
        'capabilities'=> 'moodle/user:viewdetails, moodle/user:viewhiddendetails, moodle/course:useremail, moodle/user:update, moodle/site:accessallgroups',
    ),

    'moodle_user_delete_users' => array(
        'classname'   => 'moodle_user_external',
        'methodname'  => 'delete_users',
        'classpath'   => 'user/externallib.php',
        'description' => 'DEPRECATED: this deprecated function will be removed in a future version. This function has been renamed as core_user_delete_users()',
        'type'        => 'write',
        'capabilities'=> 'moodle/user:delete',
    ),

    'core_user_delete_users' => array(
        'classname'   => 'core_user_external',
        'methodname'  => 'delete_users',
        'classpath'   => 'user/externallib.php',
        'description' => 'Delete users.',
        'type'        => 'write',
        'capabilities'=> 'moodle/user:delete',
    ),

    'moodle_user_update_users' => array(
        'classname'   => 'moodle_user_external',
        'methodname'  => 'update_users',
        'classpath'   => 'user/externallib.php',
        'description' => 'DEPRECATED: this deprecated function will be removed in a future version. This function has been renamed as core_user_update_users()',
        'type'        => 'write',
        'capabilities'=> 'moodle/user:update',
    ),

    'core_user_update_users' => array(
        'classname'   => 'core_user_external',
        'methodname'  => 'update_users',
        'classpath'   => 'user/externallib.php',
        'description' => 'Update users.',
        'type'        => 'write',
        'capabilities'=> 'moodle/user:update',
    ),

    'core_user_add_user_device' => array(
        'classname'   => 'core_user_external',
        'methodname'  => 'add_user_device',
        'classpath'   => 'user/externallib.php',
        'description' => 'Store mobile user devices information for PUSH Notifications.',
        'type'        => 'write',
        'capabilities'=> '',
    ),

    'core_user_remove_user_device' => array(
        'classname'     => 'core_user_external',
        'methodname'    => 'remove_user_device',
        'classpath'     => 'user/externallib.php',
        'description'   => 'Remove a user device from the Moodle database.',
        'type'          => 'write',
        'capabilities'  => '',
    ),

    'core_user_view_user_list' => array(
        'classname'     => 'core_user_external',
        'methodname'    => 'view_user_list',
        'classpath'     => 'user/externallib.php',
        'description'   => 'Simulates the web-interface view of user/index.php (triggering events).',
        'type'          => 'write',
        'capabilities'  => 'moodle/course:viewparticipants',
    ),

    'core_user_view_user_profile' => array(
        'classname'     => 'core_user_external',
        'methodname'    => 'view_user_profile',
        'classpath'     => 'user/externallib.php',
        'description'   => 'Simulates the web-interface view of user/view.php and user/profile.php (triggering events).',
        'type'          => 'write',
        'capabilities'  => 'moodle/user:viewdetails',
    ),

    'core_user_add_user_private_files' => array(
        'classname'     => 'core_user_external',
        'methodname'    => 'add_user_private_files',
        'classpath'     => 'user/externallib.php',
        'description'   => 'Copy files from a draft area to users private files area.',
        'type'          => 'write',
        'capabilities'  => 'moodle/user:manageownfiles',
    ),

    // === enrol related functions ===

    'core_enrol_get_enrolled_users_with_capability' => array(
        'classname'   => 'core_enrol_external',
        'methodname'  => 'get_enrolled_users_with_capability',
        'classpath'   => 'enrol/externallib.php',
        'description' => 'For each course and capability specified, return a list of the users that are enrolled in the course
                          and have that capability',
        'type'        => 'read',
    ),

    'moodle_enrol_get_enrolled_users' => array(
        'classname'   => 'moodle_enrol_external',
        'methodname'  => 'get_enrolled_users',
        'classpath'   => 'enrol/externallib.php',
        'description' => 'DEPRECATED: this deprecated function will be removed in a future version. Please use core_enrol_get_enrolled_users() (previously known as moodle_user_get_users_by_courseid).',
        'type'        => 'read',
        'capabilities'=> 'moodle/site:viewparticipants, moodle/course:viewparticipants,
            moodle/role:review, moodle/site:accessallgroups, moodle/course:enrolreview',
    ),

    'core_enrol_get_enrolled_users' => array(
        'classname'   => 'core_enrol_external',
        'methodname'  => 'get_enrolled_users',
        'classpath'   => 'enrol/externallib.php',
        'description' => 'Get enrolled users by course id.',
        'type'        => 'read',
        'capabilities'=> 'moodle/user:viewdetails, moodle/user:viewhiddendetails, moodle/course:useremail, moodle/user:update, moodle/site:accessallgroups',
    ),

    'moodle_enrol_get_users_courses' => array(
        'classname'   => 'moodle_enrol_external',
        'methodname'  => 'get_users_courses',
        'classpath'   => 'enrol/externallib.php',
        'description' => 'DEPRECATED: this deprecated function will be removed in a future version. This function has been renamed as core_enrol_get_users_courses()',
        'type'        => 'read',
        'capabilities'=> 'moodle/course:viewparticipants',
    ),

    'core_enrol_get_users_courses' => array(
        'classname'   => 'core_enrol_external',
        'methodname'  => 'get_users_courses',
        'classpath'   => 'enrol/externallib.php',
        'description' => 'Get the list of courses where a user is enrolled in',
        'type'        => 'read',
        'capabilities'=> 'moodle/course:viewparticipants',
    ),

    'core_enrol_get_course_enrolment_methods' => array(
        'classname'   => 'core_enrol_external',
        'methodname'  => 'get_course_enrolment_methods',
        'classpath'   => 'enrol/externallib.php',
        'description' => 'Get the list of course enrolment methods',
        'type'        => 'read',
    ),

    // === Role related functions ===

    'moodle_role_assign' => array(
        'classname'   => 'moodle_enrol_external',
        'methodname'  => 'role_assign',
        'classpath'   => 'enrol/externallib.php',
        'description' => 'DEPRECATED: this deprecated function will be removed in a future version. This function has been renamed as core_role_assign_role()',
        'type'        => 'write',
        'capabilities'=> 'moodle/role:assign',
    ),

    'core_role_assign_roles' => array(
        'classname'   => 'core_role_external',
        'methodname'  => 'assign_roles',
        'classpath'   => 'enrol/externallib.php',
        'description' => 'Manual role assignments.',
        'type'        => 'write',
        'capabilities'=> 'moodle/role:assign',
    ),

    'moodle_role_unassign' => array(
        'classname'   => 'moodle_enrol_external',
        'methodname'  => 'role_unassign',
        'classpath'   => 'enrol/externallib.php',
        'description' => 'DEPRECATED: this deprecated function will be removed in a future version. This function has been renamed as core_role_unassign_role()',
        'type'        => 'write',
        'capabilities'=> 'moodle/role:assign',
    ),

    'core_role_unassign_roles' => array(
        'classname'   => 'core_role_external',
        'methodname'  => 'unassign_roles',
        'classpath'   => 'enrol/externallib.php',
        'description' => 'Manual role unassignments.',
        'type'        => 'write',
        'capabilities'=> 'moodle/role:assign',
    ),

    // === course related functions ===

    'core_course_get_contents' => array(
        'classname'   => 'core_course_external',
        'methodname'  => 'get_course_contents',
        'classpath'   => 'course/externallib.php',
        'description' => 'Get course contents',
        'type'        => 'read',
        'capabilities'=> 'moodle/course:update,moodle/course:viewhiddencourses',
    ),

    'moodle_course_get_courses' => array(
        'classname'   => 'moodle_course_external',
        'methodname'  => 'get_courses',
        'classpath'   => 'course/externallib.php',
        'description' => 'DEPRECATED: this deprecated function will be removed in a future version. This function has been renamed as core_course_get_courses()',
        'type'        => 'read',
        'capabilities'=> 'moodle/course:view,moodle/course:update,moodle/course:viewhiddencourses',
    ),

    'core_course_get_courses' => array(
        'classname'   => 'core_course_external',
        'methodname'  => 'get_courses',
        'classpath'   => 'course/externallib.php',
        'description' => 'Return course details',
        'type'        => 'read',
        'capabilities'=> 'moodle/course:view,moodle/course:update,moodle/course:viewhiddencourses',
    ),

    'moodle_course_create_courses' => array(
        'classname'   => 'moodle_course_external',
        'methodname'  => 'create_courses',
        'classpath'   => 'course/externallib.php',
        'description' => 'DEPRECATED: this deprecated function will be removed in a future version. This function has been renamed as core_course_create_courses()',
        'type'        => 'write',
        'capabilities'=> 'moodle/course:create,moodle/course:visibility',
    ),

    'core_course_create_courses' => array(
        'classname'   => 'core_course_external',
        'methodname'  => 'create_courses',
        'classpath'   => 'course/externallib.php',
        'description' => 'Create new courses',
        'type'        => 'write',
        'capabilities'=> 'moodle/course:create,moodle/course:visibility',
    ),

    'core_course_delete_courses' => array(
        'classname'   => 'core_course_external',
        'methodname'  => 'delete_courses',
        'classpath'   => 'course/externallib.php',
        'description' => 'Deletes all specified courses',
        'type'        => 'write',
        'capabilities'=> 'moodle/course:delete',
    ),

    'core_course_delete_modules' => array(
        'classname' => 'core_course_external',
        'methodname' => 'delete_modules',
        'classpath' => 'course/externallib.php',
        'description' => 'Deletes all specified module instances',
        'type' => 'write',
        'capabilities' => 'moodle/course:manageactivities'
    ),

    'core_course_duplicate_course' => array(
        'classname'   => 'core_course_external',
        'methodname'  => 'duplicate_course',
        'classpath'   => 'course/externallib.php',
        'description' => 'Duplicate an existing course (creating a new one) without user data',
        'type'        => 'write',
        'capabilities'=> 'moodle/backup:backupcourse,moodle/restore:restorecourse,moodle/course:create',
    ),

    'core_course_update_courses' => array(
        'classname'   => 'core_course_external',
        'methodname'  => 'update_courses',
        'classpath'   => 'course/externallib.php',
        'description' => 'Update courses',
        'type'        => 'write',
        'capabilities'=> 'moodle/course:update,moodle/course:changecategory,moodle/course:changefullname,moodle/course:changeshortname,moodle/course:changeidnumber,moodle/course:changesummary,moodle/course:visibility',
    ),

    'core_course_view_course' => array(
        'classname'   => 'core_course_external',
        'methodname'  => 'view_course',
        'classpath'   => 'course/externallib.php',
        'description' => 'Log that the course was viewed',
        'type'        => 'write'
    ),


    // === course category related functions ===

    'core_course_get_categories' => array(
        'classname'   => 'core_course_external',
        'methodname'  => 'get_categories',
        'classpath'   => 'course/externallib.php',
        'description' => 'Return category details',
        'type'        => 'read',
        'capabilities'=> 'moodle/category:viewhiddencategories',
    ),

    'core_course_create_categories' => array(
        'classname'   => 'core_course_external',
        'methodname'  => 'create_categories',
        'classpath'   => 'course/externallib.php',
        'description' => 'Create course categories',
        'type'        => 'write',
        'capabilities'=> 'moodle/category:manage',
    ),

    'core_course_update_categories' => array(
        'classname'   => 'core_course_external',
        'methodname'  => 'update_categories',
        'classpath'   => 'course/externallib.php',
        'description' => 'Update categories',
        'type'        => 'write',
        'capabilities'=> 'moodle/category:manage',
    ),

    'core_course_delete_categories' => array(
        'classname'   => 'core_course_external',
        'methodname'  => 'delete_categories',
        'classpath'   => 'course/externallib.php',
        'description' => 'Delete course categories',
        'type'        => 'write',
        'capabilities'=> 'moodle/category:manage',
    ),

    'core_course_import_course' => array(
        'classname'   => 'core_course_external',
        'methodname'  => 'import_course',
        'classpath'   => 'course/externallib.php',
        'description' => 'Import course data from a course into another course. Does not include any user data.',
        'type'        => 'write',
        'capabilities'=> 'moodle/backup:backuptargetimport, moodle/restore:restoretargetimport',
    ),

    // === message related functions ===

    'moodle_message_send_instantmessages' => array(
        'classname'   => 'moodle_message_external',
        'methodname'  => 'send_instantmessages',
        'classpath'   => 'message/externallib.php',
        'description' => 'DEPRECATED: this deprecated function will be removed in a future version. This function has been renamed as core_message_send_instant_messages()',
        'type'        => 'write',
        'capabilities'=> 'moodle/site:sendmessage',
    ),

    'core_message_send_instant_messages' => array(
        'classname'   => 'core_message_external',
        'methodname'  => 'send_instant_messages',
        'classpath'   => 'message/externallib.php',
        'description' => 'Send instant messages',
        'type'        => 'write',
        'capabilities'=> 'moodle/site:sendmessage',
    ),

    'core_message_create_contacts' => array(
        'classname'   => 'core_message_external',
        'methodname'  => 'create_contacts',
        'classpath'   => 'message/externallib.php',
        'description' => 'Add contacts to the contact list',
        'type'        => 'write',
        'capabilities'=> '',
    ),

    'core_message_delete_contacts' => array(
        'classname'   => 'core_message_external',
        'methodname'  => 'delete_contacts',
        'classpath'   => 'message/externallib.php',
        'description' => 'Remove contacts from the contact list',
        'type'        => 'write',
        'capabilities'=> '',
    ),

    'core_message_block_contacts' => array(
        'classname'   => 'core_message_external',
        'methodname'  => 'block_contacts',
        'classpath'   => 'message/externallib.php',
        'description' => 'Block contacts',
        'type'        => 'write',
        'capabilities'=> '',
    ),

    'core_message_unblock_contacts' => array(
        'classname'   => 'core_message_external',
        'methodname'  => 'unblock_contacts',
        'classpath'   => 'message/externallib.php',
        'description' => 'Unblock contacts',
        'type'        => 'write',
        'capabilities'=> '',
    ),

    'core_message_get_contacts' => array(
        'classname'   => 'core_message_external',
        'methodname'  => 'get_contacts',
        'classpath'   => 'message/externallib.php',
        'description' => 'Retrieve the contact list',
        'type'        => 'read',
        'capabilities'=> '',
    ),

    'core_message_search_contacts' => array(
        'classname'   => 'core_message_external',
        'methodname'  => 'search_contacts',
        'classpath'   => 'message/externallib.php',
        'description' => 'Search for contacts',
        'type'        => 'read',
        'capabilities'=> '',
    ),

    'core_message_get_messages' => array(
        'classname'     => 'core_message_external',
        'methodname'    => 'get_messages',
        'classpath'     => 'message/externallib.php',
        'description'   => 'Retrieve a list of messages sent and received by a user (conversations, notifications or both)',
        'type'          => 'read',
        'capabilities'  => '',
    ),

    'core_message_get_blocked_users' => array(
        'classname'     => 'core_message_external',
        'methodname'    => 'get_blocked_users',
        'classpath'     => 'message/externallib.php',
        'description'   => 'Retrieve a list of users blocked',
        'type'          => 'read',
        'capabilities'  => '',
    ),

    'core_message_mark_message_read' => array(
        'classname'     => 'core_message_external',
        'methodname'    => 'mark_message_read',
        'classpath'     => 'message/externallib.php',
        'description'   => 'Mark a single message as read, trigger message_viewed event.',
        'type'          => 'write',
        'capabilities'  => '',
    ),

    // === notes related functions ===

    'moodle_notes_create_notes' => array(
        'classname'   => 'moodle_notes_external',
        'methodname'  => 'create_notes',
        'classpath'   => 'notes/externallib.php',
        'description' => 'DEPRECATED: this deprecated function will be removed in a future version. This function has been renamed as core_notes_create_notes()',
        'type'        => 'write',
        'capabilities'=> 'moodle/notes:manage',
    ),

    'core_notes_create_notes' => array(
        'classname'   => 'core_notes_external',
        'methodname'  => 'create_notes',
        'classpath'   => 'notes/externallib.php',
        'description' => 'Create notes',
        'type'        => 'write',
        'capabilities'=> 'moodle/notes:manage',
    ),

    'core_notes_delete_notes' => array(
        'classname'   => 'core_notes_external',
        'methodname'  => 'delete_notes',
        'classpath'   => 'notes/externallib.php',
        'description' => 'Delete notes',
        'type'        => 'write',
        'capabilities'=> 'moodle/notes:manage',
    ),

    'core_notes_get_notes' => array(
        'classname'   => 'core_notes_external',
        'methodname'  => 'get_notes',
        'classpath'   => 'notes/externallib.php',
        'description' => 'Get notes',
        'type'        => 'read',
        'capabilities'=> 'moodle/notes:view',
    ),

    'core_notes_update_notes' => array(
        'classname'   => 'core_notes_external',
        'methodname'  => 'update_notes',
        'classpath'   => 'notes/externallib.php',
        'description' => 'Update notes',
        'type'        => 'write',
        'capabilities'=> 'moodle/notes:manage',
    ),

    'core_notes_view_notes' => array(
        'classname'     => 'core_notes_external',
        'methodname'    => 'view_notes',
        'classpath'     => 'notes/externallib.php',
        'description'   => 'Simulates the web interface view of notes/index.php: trigger events.',
        'type'          => 'write',
        'capabilities'  => 'moodle/notes:view',
    ),

    // === grading related functions ===

    'core_grading_get_definitions' => array(
        'classname'   => 'core_grading_external',
        'methodname'  => 'get_definitions',
        'description' => 'Get grading definitions',
        'type'        => 'read'
    ),

    'core_grade_get_definitions' => array(
        'classname'   => 'core_grade_external',
        'methodname'  => 'get_definitions',
        'classpath'   => 'grade/externallib.php',
        'description' => 'DEPRECATED: this deprecated function will be removed in a future version. This function has been renamed as core_grading_get_definitions()',
        'type'        => 'read'
    ),

    'core_grading_save_definitions' => array(
        'classname'   => 'core_grading_external',
        'methodname'  => 'save_definitions',
        'description' => 'Save grading definitions',
        'type'        => 'write'
    ),

    'core_grading_get_gradingform_instances' => array(
        'classname'   => 'core_grading_external',
        'methodname'  => 'get_gradingform_instances',
        'description' => 'Get grading form instances',
        'type'        => 'read'
    ),

    // === webservice related functions ===

    'moodle_webservice_get_siteinfo' => array(
        'classname'   => 'moodle_webservice_external',
        'methodname'  => 'get_siteinfo',
        'classpath'   => 'webservice/externallib.php',
        'description' => 'DEPRECATED: this deprecated function will be removed in a future version. This function has been renamed as core_webservice_get_site_info()',
        'type'        => 'read',
    ),

    'core_webservice_get_site_info' => array(
        'classname'   => 'core_webservice_external',
        'methodname'  => 'get_site_info',
        'classpath'   => 'webservice/externallib.php',
        'description' => 'Return some site info / user info / list web service functions',
        'type'        => 'read',
    ),

    'core_get_string' => array(
        'classname'   => 'core_external',
        'methodname'  => 'get_string',
        'classpath'   => 'lib/external/externallib.php',
        'description' => 'Return a translated string - similar to core get_string() call',
        'type'        => 'read',
    ),

    'core_get_strings' => array(
        'classname'   => 'core_external',
        'methodname'  => 'get_strings',
        'classpath'   => 'lib/external/externallib.php',
        'description' => 'Return some translated strings - like several core get_string() calls',
        'type'        => 'read',
    ),

    'core_get_component_strings' => array(
        'classname'   => 'core_external',
        'methodname'  => 'get_component_strings',
        'classpath'   => 'lib/external/externallib.php',
        'description' => 'Return all raw strings (with {$a->xxx}) for a specific component
            - similar to core get_component_strings() call',
        'type'        => 'read',
    ),


    // === Calendar related functions ===

    'core_calendar_delete_calendar_events' => array(
        'classname'   => 'core_calendar_external',
        'methodname'  => 'delete_calendar_events',
        'description' => 'Delete calendar events',
        'classpath'   => 'calendar/externallib.php',
        'type'        => 'write',
        'capabilities'=> 'moodle/calendar:manageentries', 'moodle/calendar:manageownentries', 'moodle/calendar:managegroupentries'
    ),


    'core_calendar_get_calendar_events' => array(
        'classname'   => 'core_calendar_external',
        'methodname'  => 'get_calendar_events',
        'description' => 'Get calendar events',
        'classpath'   => 'calendar/externallib.php',
        'type'        => 'read',
        'capabilities'=> 'moodle/calendar:manageentries', 'moodle/calendar:manageownentries', 'moodle/calendar:managegroupentries'
    ),

    'core_calendar_create_calendar_events' => array(
        'classname'   => 'core_calendar_external',
        'methodname'  => 'create_calendar_events',
        'description' => 'Create calendar events',
        'classpath'   => 'calendar/externallib.php',
        'type'        => 'write',
        'capabilities'=> 'moodle/calendar:manageentries', 'moodle/calendar:manageownentries', 'moodle/calendar:managegroupentries'
    ),

    'core_output_load_template' => array(
        'classname'   => 'core\output\external',
        'methodname'  => 'load_template',
        'description' => 'Load a template for a renderable',
        'type'        => 'read'
    ),

    // Completion related functions.
    'core_completion_update_activity_completion_status_manually' => array(
        'classname'   => 'core_completion_external',
        'methodname'  => 'update_activity_completion_status_manually',
        'description' => 'Update completion status for the current user in an activity, only for activities with manual tracking.',
        'type'        => 'write',
    ),

    'core_completion_get_activities_completion_status' => array(
        'classname'     => 'core_completion_external',
        'methodname'    => 'get_activities_completion_status',
        'description'   => 'Return the activities completion status for a user in a course.',
        'type'          => 'read',
        'capabilities'  => '',
    ),

    'core_completion_get_course_completion_status' => array(
        'classname'    => 'core_completion_external',
        'methodname'   => 'get_course_completion_status',
        'description'  => 'Returns course completion status.',
        'type'         => 'read',
        'capabilities' => 'report/completion:view',
    ),

    // Rating functions.
    'core_rating_get_item_ratings' => array(
        'classname'     => 'core_rating_external',
        'methodname'    => 'get_item_ratings',
        'description'   => 'Retrieve all the ratings for an item.',
        'type'          => 'read',
        'capabilities'  => 'moodle/rating:view'
    ),

    // Tag functions.
   'core_tag_update_tags' => array(
        'classname'   => 'core_tag_external',
        'methodname'  => 'update_tags',
        'description' => 'Updates tags',
        'type'        => 'write',
    ),

    'core_tag_get_tags' => array(
        'classname'   => 'core_tag_external',
        'methodname'  => 'get_tags',
        'description' => 'Gets tags by their ids',
        'type'        => 'read',
    ),

);

$services = array(
   'Moodle mobile web service'  => array(
        'functions' => array (
            'moodle_enrol_get_users_courses',
            'moodle_enrol_get_enrolled_users',
            'moodle_user_get_users_by_id',
            'moodle_webservice_get_siteinfo',
            'moodle_notes_create_notes',
            'moodle_user_get_course_participants_by_id',
            'moodle_user_get_users_by_courseid',
            'moodle_message_send_instantmessages',
            'core_course_get_contents',
            'core_get_component_strings',
            'core_user_add_user_device',
            'core_calendar_get_calendar_events',
            'core_enrol_get_users_courses',
            'core_enrol_get_enrolled_users',
            'core_user_get_users_by_id',
            'core_webservice_get_site_info',
            'core_notes_create_notes',
            'core_user_get_course_user_profiles',
            'core_message_send_instant_messages',
            'mod_assign_get_grades',
            'mod_assign_get_assignments',
            'mod_assign_get_submissions',
            'mod_assign_get_user_flags',
            'mod_assign_set_user_flags',
            'mod_assign_get_user_mappings',
            'mod_assign_revert_submissions_to_draft',
            'mod_assign_lock_submissions',
            'mod_assign_unlock_submissions',
            'mod_assign_save_submission',
            'mod_assign_submit_for_grading',
            'mod_assign_save_grade',
            'mod_assign_save_user_extensions',
            'mod_assign_reveal_identities',
            'message_airnotifier_is_system_configured',
            'message_airnotifier_are_notification_preferences_configured',
            'core_grades_update_grades',
            'mod_forum_get_forums_by_courses',
            'mod_forum_get_forum_discussions_paginated',
            'mod_forum_get_forum_discussion_posts',
            'mod_forum_add_discussion_post',
            'core_files_get_files',
            'core_message_get_messages',
            'core_message_create_contacts',
            'core_message_delete_contacts',
            'core_message_block_contacts',
            'core_message_unblock_contacts',
            'core_message_get_contacts',
            'core_message_search_contacts',
            'core_message_get_blocked_users',
            'gradereport_user_get_grades_table',
            'core_group_get_course_user_groups',
            'core_user_remove_user_device',
            'core_course_get_courses',
            'core_completion_update_activity_completion_status_manually',
            'mod_data_get_databases_by_courses',
            'core_comment_get_comments',
            'mod_forum_view_forum',
            'core_course_view_course',
            'core_completion_get_activities_completion_status',
            'core_notes_get_course_notes',
            'core_completion_get_course_completion_status',
            'core_user_view_user_list',
            'core_message_mark_message_read',
            'core_notes_view_notes',
            'mod_forum_view_forum_discussion',
            'core_user_view_user_profile',
            'gradereport_user_view_grade_report',
            'core_rating_get_item_ratings',
            'mod_url_view_url',
            'core_user_get_users_by_field',
            'core_user_add_user_private_files',
            'mod_assign_view_grading_table',
            'mod_scorm_view_scorm',
            'mod_page_view_page',
            'mod_resource_view_resource',
            'mod_folder_view_folder',
<<<<<<< HEAD
            'mod_chat_login_user',
            'mod_chat_get_chat_users',
            'mod_chat_send_chat_message',
            'mod_chat_get_chat_latest_messages',
            'mod_chat_view_chat',
            'mod_book_view_book',
=======
            'mod_choice_get_choice_results',
            'mod_choice_get_choice_options',
            'mod_choice_submit_choice_response',
            'mod_choice_view_choice',
>>>>>>> dffb87ed
            ),
        'enabled' => 0,
        'restrictedusers' => 0,
        'shortname' => MOODLE_OFFICIAL_MOBILE_SERVICE,
        'downloadfiles' => 1,
        'uploadfiles' => 1
    ),
);<|MERGE_RESOLUTION|>--- conflicted
+++ resolved
@@ -1161,19 +1161,16 @@
             'mod_page_view_page',
             'mod_resource_view_resource',
             'mod_folder_view_folder',
-<<<<<<< HEAD
             'mod_chat_login_user',
             'mod_chat_get_chat_users',
             'mod_chat_send_chat_message',
             'mod_chat_get_chat_latest_messages',
             'mod_chat_view_chat',
             'mod_book_view_book',
-=======
             'mod_choice_get_choice_results',
             'mod_choice_get_choice_options',
             'mod_choice_submit_choice_response',
             'mod_choice_view_choice',
->>>>>>> dffb87ed
             ),
         'enabled' => 0,
         'restrictedusers' => 0,
