<?php
// This file is part of Moodle - http://moodle.org/
//
// Moodle is free software: you can redistribute it and/or modify
// it under the terms of the GNU General Public License as published by
// the Free Software Foundation, either version 3 of the License, or
// (at your option) any later version.
//
// Moodle is distributed in the hope that it will be useful,
// but WITHOUT ANY WARRANTY; without even the implied warranty of
// MERCHANTABILITY or FITNESS FOR A PARTICULAR PURPOSE.  See the
// GNU General Public License for more details.
//
// You should have received a copy of the GNU General Public License
// along with Moodle.  If not, see <http://www.gnu.org/licenses/>.

/**
 * Version information.
 *
 * @package   tool_usertours
 * @copyright 2016 Andrew Nicols <andrew@nicols.co.uk>
 * @license   http://www.gnu.org/copyleft/gpl.html GNU GPL v3 or later
 */

defined('MOODLE_INTERNAL') || die();

<<<<<<< HEAD
$plugin->version   = 2018113002;            // The current module version (Date: YYYYMMDDXX).
$plugin->requires  = 2018050800;            // Requires this Moodle version.
=======
$plugin->version   = 2018120300;            // The current module version (Date: YYYYMMDDXX).
$plugin->requires  = 2018112800;            // Requires this Moodle version.
>>>>>>> bcd85def
$plugin->component = 'tool_usertours';      // Full name of the plugin (used for diagnostics).<|MERGE_RESOLUTION|>--- conflicted
+++ resolved
@@ -24,11 +24,6 @@
 
 defined('MOODLE_INTERNAL') || die();
 
-<<<<<<< HEAD
-$plugin->version   = 2018113002;            // The current module version (Date: YYYYMMDDXX).
-$plugin->requires  = 2018050800;            // Requires this Moodle version.
-=======
 $plugin->version   = 2018120300;            // The current module version (Date: YYYYMMDDXX).
 $plugin->requires  = 2018112800;            // Requires this Moodle version.
->>>>>>> bcd85def
 $plugin->component = 'tool_usertours';      // Full name of the plugin (used for diagnostics).