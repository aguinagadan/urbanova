<?php
// This file is part of Moodle - http://moodle.org/
//
// Moodle is free software: you can redistribute it and/or modify
// it under the terms of the GNU General Public License as published by
// the Free Software Foundation, either version 3 of the License, or
// (at your option) any later version.
//
// Moodle is distributed in the hope that it will be useful,
// but WITHOUT ANY WARRANTY; without even the implied warranty of
// MERCHANTABILITY or FITNESS FOR A PARTICULAR PURPOSE.  See the
// GNU General Public License for more details.
//
// You should have received a copy of the GNU General Public License
// along with Moodle.  If not, see <http://www.gnu.org/licenses/>.

/**
 * This file keeps track of upgrades to Moodle.
 *
 * Sometimes, changes between versions involve
 * alterations to database structures and other
 * major things that may break installations.
 *
 * The upgrade function in this file will attempt
 * to perform all the necessary actions to upgrade
 * your older installation to the current version.
 *
 * If there's something it cannot do itself, it
 * will tell you what you need to do.
 *
 * The commands in here will all be database-neutral,
 * using the methods of database_manager class
 *
 * Please do not forget to use upgrade_set_timeout()
 * before any action that may take longer time to finish.
 *
 * @package   core_install
 * @category  upgrade
 * @copyright 2006 onwards Martin Dougiamas  http://dougiamas.com
 * @license   http://www.gnu.org/copyleft/gpl.html GNU GPL v3 or later
 */

defined('MOODLE_INTERNAL') || die();

/**
 * Main upgrade tasks to be executed on Moodle version bump
 *
 * This function is automatically executed after one bump in the Moodle core
 * version is detected. It's in charge of performing the required tasks
 * to raise core from the previous version to the next one.
 *
 * It's a collection of ordered blocks of code, named "upgrade steps",
 * each one performing one isolated (from the rest of steps) task. Usually
 * tasks involve creating new DB objects or performing manipulation of the
 * information for cleanup/fixup purposes.
 *
 * Each upgrade step has a fixed structure, that can be summarised as follows:
 *
 * if ($oldversion < XXXXXXXXXX.XX) {
 *     // Explanation of the update step, linking to issue in the Tracker if necessary
 *     upgrade_set_timeout(XX); // Optional for big tasks
 *     // Code to execute goes here, usually the XMLDB Editor will
 *     // help you here. See {@link http://docs.moodle.org/dev/XMLDB_editor}.
 *     upgrade_main_savepoint(true, XXXXXXXXXX.XX);
 * }
 *
 * All plugins within Moodle (modules, blocks, reports...) support the existence of
 * their own upgrade.php file, using the "Frankenstyle" component name as
 * defined at {@link http://docs.moodle.org/dev/Frankenstyle}, for example:
 *     - {@link xmldb_page_upgrade($oldversion)}. (modules don't require the plugintype ("mod_") to be used.
 *     - {@link xmldb_auth_manual_upgrade($oldversion)}.
 *     - {@link xmldb_workshopform_accumulative_upgrade($oldversion)}.
 *     - ....
 *
 * In order to keep the contents of this file reduced, it's allowed to create some helper
 * functions to be used here in the {@link upgradelib.php} file at the same directory. Note
 * that such a file must be manually included from upgrade.php, and there are some restrictions
 * about what can be used within it.
 *
 * For more information, take a look to the documentation available:
 *     - Data definition API: {@link http://docs.moodle.org/dev/Data_definition_API}
 *     - Upgrade API: {@link http://docs.moodle.org/dev/Upgrade_API}
 *
 * @param int $oldversion
 * @return bool always true
 */
function xmldb_main_upgrade($oldversion) {
    global $CFG, $DB;

    require_once($CFG->libdir.'/db/upgradelib.php'); // Core Upgrade-related functions.

    $dbman = $DB->get_manager(); // Loads ddl manager and xmldb classes.

    // Always keep this upgrade step with version being the minimum
    // allowed version to upgrade from (v3.5.0 right now).
    if ($oldversion < 2018051700) {
        // Just in case somebody hacks upgrade scripts or env, we really can not continue.
        echo("You need to upgrade to 3.5.x or higher first!\n");
        exit(1);
        // Note this savepoint is 100% unreachable, but needed to pass the upgrade checks.
        upgrade_main_savepoint(true, 2018051700);
    }

    // Automatically generated Moodle v3.5.0 release upgrade line.
    // Put any upgrade step following this.

    if ($oldversion < 2018062800.01) {
        // Add foreign key fk_user to the comments table.
        $table = new xmldb_table('comments');
        $key = new xmldb_key('fk_user', XMLDB_KEY_FOREIGN, array('userid'), 'user', array('id'));
        $dbman->add_key($table, $key);

        upgrade_main_savepoint(true, 2018062800.01);
    }

    if ($oldversion < 2018062800.02) {
        // Add composite index ix_concomitem to the table comments.
        $table = new xmldb_table('comments');
        $index = new xmldb_index('ix_concomitem', XMLDB_INDEX_NOTUNIQUE, array('contextid', 'commentarea', 'itemid'));

        if (!$dbman->index_exists($table, $index)) {
            $dbman->add_index($table, $index);
        }

        upgrade_main_savepoint(true, 2018062800.02);
    }

    if ($oldversion < 2018062800.03) {
        // Define field location to be added to event.
        $table = new xmldb_table('event');
        $field = new xmldb_field('location', XMLDB_TYPE_TEXT, null, null, null, null, null, 'priority');

        // Conditionally launch add field location.
        if (!$dbman->field_exists($table, $field)) {
            $dbman->add_field($table, $field);
        }

        // Main savepoint reached.
        upgrade_main_savepoint(true, 2018062800.03);
    }

    if ($oldversion < 2018072500.00) {
        // Find all duplicate top level categories per context.
        $duplicates = $DB->get_records_sql("SELECT qc1.*
                                              FROM {question_categories} qc1
                                              JOIN {question_categories} qc2
                                                ON qc1.contextid = qc2.contextid AND qc1.id <> qc2.id
                                             WHERE qc1.parent = 0 AND qc2.parent = 0
                                          ORDER BY qc1.contextid, qc1.id");

        // For each context, let the first top category to remain as top category and make the rest its children.
        $currentcontextid = 0;
        $chosentopid = 0;
        foreach ($duplicates as $duplicate) {
            if ($currentcontextid != $duplicate->contextid) {
                $currentcontextid = $duplicate->contextid;
                $chosentopid = $duplicate->id;
            } else {
                $DB->set_field('question_categories', 'parent', $chosentopid, ['id' => $duplicate->id]);
            }
        }

        // Main savepoint reached.
        upgrade_main_savepoint(true, 2018072500.00);
    }

    if ($oldversion < 2018073000.00) {
        // Main savepoint reached.
        if (!file_exists($CFG->dirroot . '/admin/tool/assignmentupgrade/version.php')) {
            unset_all_config_for_plugin('tool_assignmentupgrade');
        }
        upgrade_main_savepoint(true, 2018073000.00);
    }

    if ($oldversion < 2018083100.01) {
        // Remove module associated blog posts for non-existent (deleted) modules.
        $sql = "SELECT ba.contextid as modcontextid
                  FROM {blog_association} ba
                  JOIN {post} p
                       ON p.id = ba.blogid
             LEFT JOIN {context} c
                       ON c.id = ba.contextid
                 WHERE p.module = :module
                       AND c.contextlevel IS NULL
              GROUP BY ba.contextid";
        if ($deletedmodules = $DB->get_records_sql($sql, array('module' => 'blog'))) {
            foreach ($deletedmodules as $module) {
                $assocblogids = $DB->get_fieldset_select('blog_association', 'blogid',
                    'contextid = :contextid', ['contextid' => $module->modcontextid]);
                list($sql, $params) = $DB->get_in_or_equal($assocblogids, SQL_PARAMS_NAMED);

                $DB->delete_records_select('tag_instance', "itemid $sql", $params);
                $DB->delete_records_select('post', "id $sql AND module = :module",
                    array_merge($params, ['module' => 'blog']));
                $DB->delete_records('blog_association', ['contextid' => $module->modcontextid]);
            }
        }

        // Main savepoint reached.
        upgrade_main_savepoint(true, 2018083100.01);
    }

    if ($oldversion < 2018091200.00) {
        if (!file_exists($CFG->dirroot . '/cache/stores/memcache/settings.php')) {
            unset_all_config_for_plugin('cachestore_memcache');
        }

        upgrade_main_savepoint(true, 2018091200.00);
    }

    if ($oldversion < 2018091700.01) {
        // Remove unused setting.
        unset_config('messaginghidereadnotifications');

        // Main savepoint reached.
        upgrade_main_savepoint(true, 2018091700.01);
    }

    // Add idnumber fields to question and question_category tables.
    // This is done in four parts to aid error recovery during upgrade, should that occur.
    if ($oldversion < 2018092100.01) {
        $table = new xmldb_table('question');
        $field = new xmldb_field('idnumber', XMLDB_TYPE_CHAR, '100', null, null, null, null, 'modifiedby');
        if (!$dbman->field_exists($table, $field)) {
            $dbman->add_field($table, $field);
        }
        upgrade_main_savepoint(true, 2018092100.01);
    }

    if ($oldversion < 2018092100.02) {
        $table = new xmldb_table('question');
        $index = new xmldb_index('categoryidnumber', XMLDB_INDEX_UNIQUE, array('category', 'idnumber'));
        if (!$dbman->index_exists($table, $index)) {
            $dbman->add_index($table, $index);
        }
        upgrade_main_savepoint(true, 2018092100.02);
    }

    if ($oldversion < 2018092100.03) {
        $table = new xmldb_table('question_categories');
        $field = new xmldb_field('idnumber', XMLDB_TYPE_CHAR, '100', null, null, null, null, 'sortorder');
        if (!$dbman->field_exists($table, $field)) {
            $dbman->add_field($table, $field);
        }
        upgrade_main_savepoint(true, 2018092100.03);
    }

    if ($oldversion < 2018092100.04) {
        $table = new xmldb_table('question_categories');
        $index = new xmldb_index('contextididnumber', XMLDB_INDEX_UNIQUE, array('contextid', 'idnumber'));
        if (!$dbman->index_exists($table, $index)) {
            $dbman->add_index($table, $index);
        }
        // Main savepoint reached.
        upgrade_main_savepoint(true, 2018092100.04);
    }

    if ($oldversion < 2018092800.00) {
        // Alter the table 'message_contacts'.
        $table = new xmldb_table('message_contacts');

        // Remove index so we can alter the fields.
        $index = new xmldb_index('userid-contactid', XMLDB_INDEX_UNIQUE, ['userid', 'contactid']);
        if ($dbman->index_exists($table, $index)) {
            $dbman->drop_index($table, $index);
        }

        // Remove defaults of '0' from the 'userid' and 'contactid' fields.
        $field = new xmldb_field('userid', XMLDB_TYPE_INTEGER, '10', null, XMLDB_NOTNULL, null, null, 'id');
        $dbman->change_field_default($table, $field);

        $field = new xmldb_field('contactid', XMLDB_TYPE_INTEGER, '10', null, XMLDB_NOTNULL, null, null, 'userid');
        $dbman->change_field_default($table, $field);

        // Add the missing FKs that will now be added to new installs.
        $key = new xmldb_key('userid', XMLDB_KEY_FOREIGN, ['userid'], 'user', ['id']);
        $dbman->add_key($table, $key);

        $key = new xmldb_key('contactid', XMLDB_KEY_FOREIGN, ['contactid'], 'user', ['id']);
        $dbman->add_key($table, $key);

        // Re-add the index.
        if (!$dbman->index_exists($table, $index)) {
            $dbman->add_index($table, $index);
        }

        // Add the field 'timecreated'. Allow null, since existing records won't have an accurate value we can use.
        $field = new xmldb_field('timecreated', XMLDB_TYPE_INTEGER, '10', null, null, null, null, 'blocked');
        if (!$dbman->field_exists($table, $field)) {
            $dbman->add_field($table, $field);
        }

        // Create new 'message_contact_requests' table.
        $table = new xmldb_table('message_contact_requests');
        $table->add_field('id', XMLDB_TYPE_INTEGER, '10', null, XMLDB_NOTNULL, XMLDB_SEQUENCE, null, null);
        $table->add_field('userid', XMLDB_TYPE_INTEGER, '10', null, XMLDB_NOTNULL, null, null, 'id');
        $table->add_field('requesteduserid', XMLDB_TYPE_INTEGER, '10', null, XMLDB_NOTNULL, null, null, 'userid');
        $table->add_field('timecreated', XMLDB_TYPE_INTEGER, '10', null, XMLDB_NOTNULL, null, null, 'requesteduserid');

        $table->add_key('primary', XMLDB_KEY_PRIMARY, ['id'], null, null);
        $table->add_key('userid', XMLDB_KEY_FOREIGN, ['userid'], 'user', ['id']);
        $table->add_key('requesteduserid', XMLDB_KEY_FOREIGN, ['requesteduserid'], 'user', ['id']);

        $table->add_index('userid-requesteduserid', XMLDB_INDEX_UNIQUE, ['userid', 'requesteduserid']);

        if (!$dbman->table_exists($table)) {
            $dbman->create_table($table);
        }

        // Create new 'message_users_blocked' table.
        $table = new xmldb_table('message_users_blocked');
        $table->add_field('id', XMLDB_TYPE_INTEGER, '10', null, XMLDB_NOTNULL, XMLDB_SEQUENCE, null, null);
        $table->add_field('userid', XMLDB_TYPE_INTEGER, '10', null, XMLDB_NOTNULL, null, null, 'id');
        $table->add_field('blockeduserid', XMLDB_TYPE_INTEGER, '10', null, XMLDB_NOTNULL, null, null, 'userid');
        // Allow NULLs in the 'timecreated' field because we will be moving existing data here that has no timestamp.
        $table->add_field('timecreated', XMLDB_TYPE_INTEGER, '10', null, null, null, null, 'blockeduserid');

        $table->add_key('primary', XMLDB_KEY_PRIMARY, ['id'], null, null);
        $table->add_key('userid', XMLDB_KEY_FOREIGN, ['userid'], 'user', ['id']);
        $table->add_key('blockeduserid', XMLDB_KEY_FOREIGN, ['blockeduserid'], 'user', ['id']);

        $table->add_index('userid-blockeduserid', XMLDB_INDEX_UNIQUE, ['userid', 'blockeduserid']);

        if (!$dbman->table_exists($table)) {
            $dbman->create_table($table);
        }

        upgrade_main_savepoint(true, 2018092800.00);
    }

    if ($oldversion < 2018092800.01) {
        // Move all the 'blocked' contacts to the new table 'message_users_blocked'.
        $updatesql = "INSERT INTO {message_users_blocked} (userid, blockeduserid, timecreated)
                           SELECT userid, contactid, null as timecreated
                             FROM {message_contacts}
                            WHERE blocked = :blocked";
        $DB->execute($updatesql, ['blocked' => 1]);

        // Removed the 'blocked' column from 'message_contacts'.
        $table = new xmldb_table('message_contacts');
        $field = new xmldb_field('blocked');
        $dbman->drop_field($table, $field);

        upgrade_main_savepoint(true, 2018092800.01);
    }

    if ($oldversion < 2018092800.02) {
        // Delete any contacts that are not mutual (meaning they both haven't added each other).
        do {
            $sql = "SELECT c1.id
                      FROM {message_contacts} c1
                 LEFT JOIN {message_contacts} c2
                        ON c1.userid = c2.contactid
                       AND c1.contactid = c2.userid
                     WHERE c2.id IS NULL";
            if ($contacts = $DB->get_records_sql($sql, null, 0, 1000)) {
                list($insql, $inparams) = $DB->get_in_or_equal(array_keys($contacts));
                $DB->delete_records_select('message_contacts', "id $insql", $inparams);
            }
        } while ($contacts);

        upgrade_main_savepoint(true, 2018092800.02);
    }

    if ($oldversion < 2018092800.03) {
        // Remove any duplicate rows - from now on adding contacts just requires 1 row.
        // The person who made the contact request (userid) and the person who approved
        // it (contactid). Upgrade the table so that the first person to add the contact
        // was the one who made the request.
        $sql = "SELECT c1.id
                  FROM {message_contacts} c1
            INNER JOIN {message_contacts} c2
                    ON c1.userid = c2.contactid
                   AND c1.contactid = c2.userid
                 WHERE c1.id > c2.id";
        if ($contacts = $DB->get_records_sql($sql)) {
            list($insql, $inparams) = $DB->get_in_or_equal(array_keys($contacts));
            $DB->delete_records_select('message_contacts', "id $insql", $inparams);
        }

        upgrade_main_savepoint(true, 2018092800.03);
    }

    if ($oldversion < 2018101700.01) {
        if (empty($CFG->keepmessagingallusersenabled)) {
            // When it is not set, $CFG->messagingallusers should be disabled by default.
            // When $CFG->messagingallusers = false, the default user preference is MESSAGE_PRIVACY_COURSEMEMBER
            // (contacted by users sharing a course).
            set_config('messagingallusers', false);
        } else {
            // When $CFG->keepmessagingallusersenabled is set to true, $CFG->messagingallusers is set to true.
            set_config('messagingallusers', true);

            // When $CFG->messagingallusers = true, the default user preference is MESSAGE_PRIVACY_SITE
            // (contacted by all users site). So we need to set existing values from 0 (MESSAGE_PRIVACY_COURSEMEMBER)
            // to 2 (MESSAGE_PRIVACY_SITE).
            $DB->set_field(
                'user_preferences',
                'value',
                \core_message\api::MESSAGE_PRIVACY_SITE,
                array('name' => 'message_blocknoncontacts', 'value' => 0)
            );
        }

        // Main savepoint reached.
        upgrade_main_savepoint(true, 2018101700.01);
    }

    if ($oldversion < 2018101800.00) {
        // Define table 'favourite' to be created.
        $table = new xmldb_table('favourite');

        // Adding fields to table favourite.
        $table->add_field('id', XMLDB_TYPE_INTEGER, '10', null, XMLDB_NOTNULL, XMLDB_SEQUENCE, null);
        $table->add_field('component', XMLDB_TYPE_CHAR, '100', null, XMLDB_NOTNULL, null, null);
        $table->add_field('itemtype', XMLDB_TYPE_CHAR, '100', null, XMLDB_NOTNULL, null, null);
        $table->add_field('itemid', XMLDB_TYPE_INTEGER, '10', null, XMLDB_NOTNULL, null, null);
        $table->add_field('contextid', XMLDB_TYPE_INTEGER, '10', null, XMLDB_NOTNULL, null, null);
        $table->add_field('userid', XMLDB_TYPE_INTEGER, '10', null, XMLDB_NOTNULL, null, null);
        $table->add_field('ordering', XMLDB_TYPE_INTEGER, '10', null, null, null, null);
        $table->add_field('timecreated', XMLDB_TYPE_INTEGER, '10', null, XMLDB_NOTNULL, null, null);
        $table->add_field('timemodified', XMLDB_TYPE_INTEGER, '10', null, XMLDB_NOTNULL, null, null);

        // Adding keys to table favourite.
        $table->add_key('primary', XMLDB_KEY_PRIMARY, ['id']);
        $table->add_key('contextid', XMLDB_KEY_FOREIGN, ['contextid'], 'context', ['id']);
        $table->add_key('userid', XMLDB_KEY_FOREIGN, ['userid'], 'user', ['id']);

        // Adding indexes to table favourite.
        $table->add_index('uniqueuserfavouriteitem', XMLDB_INDEX_UNIQUE, ['component', 'itemtype', 'itemid', 'contextid', 'userid']);

        // Conditionally launch create table for favourite.
        if (!$dbman->table_exists($table)) {
            $dbman->create_table($table);
        }

        // Main savepoint reached.
        upgrade_main_savepoint(true, 2018101800.00);
    }

    if ($oldversion < 2018102200.00) {
        // Add field 'type' to 'message_conversations'.
        $table = new xmldb_table('message_conversations');
        $field = new xmldb_field('type', XMLDB_TYPE_INTEGER, '10', null, XMLDB_NOTNULL, null, 1, 'id');
        if (!$dbman->field_exists($table, $field)) {
            $dbman->add_field($table, $field);
        }

        // Add field 'name' to 'message_conversations'.
        $field = new xmldb_field('name', XMLDB_TYPE_CHAR, '255', null, null, null, null, 'type');
        if (!$dbman->field_exists($table, $field)) {
            $dbman->add_field($table, $field);
        }

        // Conditionally launch add index 'type'.
        $index = new xmldb_index('type', XMLDB_INDEX_NOTUNIQUE, ['type']);
        if (!$dbman->index_exists($table, $index)) {
            $dbman->add_index($table, $index);
        }

        // Define table 'message_conversations' to be updated.
        $table = new xmldb_table('message_conversations');

        // Remove the unique 'convhash' index, change to null and add a new non unique index.
        $index = new xmldb_index('convhash', XMLDB_INDEX_UNIQUE, ['convhash']);
        if ($dbman->index_exists($table, $index)) {
            $dbman->drop_index($table, $index);
        }

        $field = new xmldb_field('convhash', XMLDB_TYPE_CHAR, '40', null, null, null, null, 'name');
        $dbman->change_field_notnull($table, $field);

        $index = new xmldb_index('convhash', XMLDB_INDEX_NOTUNIQUE, ['convhash']);
        if (!$dbman->index_exists($table, $index)) {
            $dbman->add_index($table, $index);
        }

        upgrade_main_savepoint(true, 2018102200.00);
    }

    if ($oldversion < 2018102300.02) {
        // Alter 'message_conversations' table to support groups.
        $table = new xmldb_table('message_conversations');
        $field = new xmldb_field('component', XMLDB_TYPE_CHAR, '100', null, null, null, null, 'convhash');
        if (!$dbman->field_exists($table, $field)) {
            $dbman->add_field($table, $field);
        }

        $field = new xmldb_field('itemtype', XMLDB_TYPE_CHAR, '100', null, null, null, null, 'component');
        if (!$dbman->field_exists($table, $field)) {
            $dbman->add_field($table, $field);
        }

        $field = new xmldb_field('itemid', XMLDB_TYPE_INTEGER, '10', null, null, null, null, 'itemtype');
        if (!$dbman->field_exists($table, $field)) {
            $dbman->add_field($table, $field);
        }

        $field = new xmldb_field('contextid', XMLDB_TYPE_INTEGER, '10', null, null, null, null, 'itemid');
        if (!$dbman->field_exists($table, $field)) {
            $dbman->add_field($table, $field);
        }

        $field = new xmldb_field('enabled', XMLDB_TYPE_INTEGER, '1', null, XMLDB_NOTNULL, null, 0, 'contextid');
        if (!$dbman->field_exists($table, $field)) {
            $dbman->add_field($table, $field);
        }

        $field = new xmldb_field('timemodified', XMLDB_TYPE_INTEGER, '10', null, null, null, null, 'enabled');
        if (!$dbman->field_exists($table, $field)) {
            $dbman->add_field($table, $field);
        }

        // Add key.
        $key = new xmldb_key('contextid', XMLDB_KEY_FOREIGN, ['contextid'], 'context', ['id']);
        $dbman->add_key($table, $key);

        // Add index.
        $index = new xmldb_index('component-itemtype-itemid-contextid', XMLDB_INDEX_NOTUNIQUE, ['component', 'itemtype',
            'itemid', 'contextid']);
        if (!$dbman->index_exists($table, $index)) {
            $dbman->add_index($table, $index);
        }

        upgrade_main_savepoint(true, 2018102300.02);
    }

    if ($oldversion < 2018102900.00) {
        // Define field predictionsprocessor to be added to analytics_models.
        $table = new xmldb_table('analytics_models');
        $field = new xmldb_field('predictionsprocessor', XMLDB_TYPE_CHAR, '255', null, null, null, null, 'timesplitting');

        // Conditionally launch add field predictionsprocessor.
        if (!$dbman->field_exists($table, $field)) {
            $dbman->add_field($table, $field);
        }

        // Main savepoint reached.
        upgrade_main_savepoint(true, 2018102900.00);
    }

    if ($oldversion < 2018110500.01) {
        // Define fields to be added to the 'badge' table.
        $tablebadge = new xmldb_table('badge');
        $fieldversion = new xmldb_field('version', XMLDB_TYPE_CHAR, '255', null, null, null, null, 'nextcron');
        $fieldlanguage = new xmldb_field('language', XMLDB_TYPE_CHAR, '255', null, null, null, null, 'version');
        $fieldimageauthorname = new xmldb_field('imageauthorname', XMLDB_TYPE_CHAR, '255', null, null, null, null, 'language');
        $fieldimageauthoremail = new xmldb_field('imageauthoremail', XMLDB_TYPE_CHAR, '255', null, null,
            null, null, 'imageauthorname');
        $fieldimageauthorurl = new xmldb_field('imageauthorurl', XMLDB_TYPE_CHAR, '255', null, null,
            null, null, 'imageauthoremail');
        $fieldimagecaption = new xmldb_field('imagecaption', XMLDB_TYPE_TEXT, null, null, null, null, null, 'imageauthorurl');

        if (!$dbman->field_exists($tablebadge, $fieldversion)) {
            $dbman->add_field($tablebadge, $fieldversion);
        }
        if (!$dbman->field_exists($tablebadge, $fieldlanguage)) {
            $dbman->add_field($tablebadge, $fieldlanguage);
        }
        if (!$dbman->field_exists($tablebadge, $fieldimageauthorname)) {
            $dbman->add_field($tablebadge, $fieldimageauthorname);
        }
        if (!$dbman->field_exists($tablebadge, $fieldimageauthoremail)) {
            $dbman->add_field($tablebadge, $fieldimageauthoremail);
        }
        if (!$dbman->field_exists($tablebadge, $fieldimageauthorurl)) {
            $dbman->add_field($tablebadge, $fieldimageauthorurl);
        }
        if (!$dbman->field_exists($tablebadge, $fieldimagecaption)) {
            $dbman->add_field($tablebadge, $fieldimagecaption);
        }

        // Define table badge_endorsement to be created.
        $table = new xmldb_table('badge_endorsement');

        // Adding fields to table badge_endorsement.
        $table->add_field('id', XMLDB_TYPE_INTEGER, '10', null, XMLDB_NOTNULL, XMLDB_SEQUENCE, null);
        $table->add_field('badgeid', XMLDB_TYPE_INTEGER, '10', null, XMLDB_NOTNULL, null, '0');
        $table->add_field('issuername', XMLDB_TYPE_CHAR, '255', null, XMLDB_NOTNULL, null, null);
        $table->add_field('issuerurl', XMLDB_TYPE_CHAR, '255', null, XMLDB_NOTNULL, null, null);
        $table->add_field('issueremail', XMLDB_TYPE_CHAR, '255', null, XMLDB_NOTNULL, null, null);
        $table->add_field('claimid', XMLDB_TYPE_CHAR, '255', null, null, null, null);
        $table->add_field('claimcomment', XMLDB_TYPE_TEXT, null, null, null, null, null);
        $table->add_field('dateissued', XMLDB_TYPE_INTEGER, '10', null, XMLDB_NOTNULL, null, '0');

        // Adding keys to table badge_endorsement.
        $table->add_key('primary', XMLDB_KEY_PRIMARY, ['id']);
        $table->add_key('endorsementbadge', XMLDB_KEY_FOREIGN, ['badgeid'], 'badge', ['id']);

        // Conditionally launch create table for badge_endorsement.
        if (!$dbman->table_exists($table)) {
            $dbman->create_table($table);
        }

        // Define table badge_related to be created.
        $table = new xmldb_table('badge_related');

        // Adding fields to table badge_related.
        $table->add_field('id', XMLDB_TYPE_INTEGER, '10', null, XMLDB_NOTNULL, XMLDB_SEQUENCE, null);
        $table->add_field('badgeid', XMLDB_TYPE_INTEGER, '10', null, XMLDB_NOTNULL, null, '0');
        $table->add_field('relatedbadgeid', XMLDB_TYPE_INTEGER, '10', null, null, null, null);

        // Adding keys to table badge_related.
        $table->add_key('primary', XMLDB_KEY_PRIMARY, ['id']);
        $table->add_key('badgeid', XMLDB_KEY_FOREIGN, ['badgeid'], 'badge', ['id']);
        $table->add_key('relatedbadgeid', XMLDB_KEY_FOREIGN, ['relatedbadgeid'], 'badge', ['id']);
        $table->add_key('badgeid-relatedbadgeid', XMLDB_KEY_UNIQUE, ['badgeid', 'relatedbadgeid']);

        // Conditionally launch create table for badge_related.
        if (!$dbman->table_exists($table)) {
            $dbman->create_table($table);
        }

        // Define table badge_competencies to be created.
        $table = new xmldb_table('badge_competencies');

        // Adding fields to table badge_competencies.
        $table->add_field('id', XMLDB_TYPE_INTEGER, '10', null, XMLDB_NOTNULL, XMLDB_SEQUENCE, null);
        $table->add_field('badgeid', XMLDB_TYPE_INTEGER, '10', null, XMLDB_NOTNULL, null, '0');
        $table->add_field('targetname', XMLDB_TYPE_CHAR, '255', null, XMLDB_NOTNULL, null, null);
        $table->add_field('targeturl', XMLDB_TYPE_CHAR, '255', null, XMLDB_NOTNULL, null, null);
        $table->add_field('targetdescription', XMLDB_TYPE_TEXT, null, null, null, null, null);
        $table->add_field('targetframework', XMLDB_TYPE_CHAR, '255', null, null, null, null);
        $table->add_field('targetcode', XMLDB_TYPE_CHAR, '255', null, null, null, null);

        // Adding keys to table badge_competencies.
        $table->add_key('primary', XMLDB_KEY_PRIMARY, ['id']);
        $table->add_key('competenciesbadge', XMLDB_KEY_FOREIGN, ['badgeid'], 'badge', ['id']);

        // Conditionally launch create table for badge_competencies.
        if (!$dbman->table_exists($table)) {
            $dbman->create_table($table);
        }

        // Main savepoint reached.
        upgrade_main_savepoint(true, 2018110500.01);
    }

    if ($oldversion < 2018110700.01) {
        // This config setting added and then removed.
        unset_config('showcourseimages', 'moodlecourse');

        // Main savepoint reached.
        upgrade_main_savepoint(true, 2018110700.01);
    }

    if ($oldversion < 2018111301.00) {
        // Define field locked to be added to context.
        $table = new xmldb_table('context');
        $field = new xmldb_field('locked', XMLDB_TYPE_INTEGER, '2', null, XMLDB_NOTNULL, null, '0', 'depth');

        // Conditionally launch add field locked.
        if (!$dbman->field_exists($table, $field)) {
            $dbman->add_field($table, $field);
        }

        // Define field locked to be added to context_temp.
        $table = new xmldb_table('context_temp');
        $field = new xmldb_field('locked', XMLDB_TYPE_INTEGER, '2', null, XMLDB_NOTNULL, null, '0', 'depth');

        // Conditionally launch add field locked.
        if (!$dbman->field_exists($table, $field)) {
            $dbman->add_field($table, $field);
        }

        // Note: This change also requires a bump in is_major_upgrade_required.
        upgrade_main_savepoint(true, 2018111301.00);
    }

    if ($oldversion < 2018111900.00) {
        // Update favourited courses, so they are saved in the particular course context instead of the system.
        $favouritedcourses = $DB->get_records('favourite', ['component' => 'core_course', 'itemtype' => 'courses']);

        foreach ($favouritedcourses as $fc) {
            $coursecontext = \context_course::instance($fc->itemid);
            $fc->contextid = $coursecontext->id;
            $DB->update_record('favourite', $fc);
        }

        upgrade_main_savepoint(true, 2018111900.00);
    }

    if ($oldversion < 2018111900.01) {
        // Define table oauth2_access_token to be created.
        $table = new xmldb_table('oauth2_access_token');

        // Adding fields to table oauth2_access_token.
        $table->add_field('id', XMLDB_TYPE_INTEGER, '10', null, XMLDB_NOTNULL, XMLDB_SEQUENCE, null);
        $table->add_field('timecreated', XMLDB_TYPE_INTEGER, '10', null, XMLDB_NOTNULL, null, null);
        $table->add_field('timemodified', XMLDB_TYPE_INTEGER, '10', null, XMLDB_NOTNULL, null, null);
        $table->add_field('usermodified', XMLDB_TYPE_INTEGER, '10', null, XMLDB_NOTNULL, null, null);
        $table->add_field('issuerid', XMLDB_TYPE_INTEGER, '10', null, XMLDB_NOTNULL, null, null);
        $table->add_field('token', XMLDB_TYPE_TEXT, null, null, XMLDB_NOTNULL, null, null);
        $table->add_field('expires', XMLDB_TYPE_INTEGER, '10', null, XMLDB_NOTNULL, null, null);
        $table->add_field('scope', XMLDB_TYPE_TEXT, null, null, XMLDB_NOTNULL, null, null);

        // Adding keys to table oauth2_access_token.
        $table->add_key('primary', XMLDB_KEY_PRIMARY, ['id']);
        $table->add_key('issueridkey', XMLDB_KEY_FOREIGN_UNIQUE, ['issuerid'], 'oauth2_issuer', ['id']);

        // Conditionally launch create table for oauth2_access_token.
        if (!$dbman->table_exists($table)) {
            $dbman->create_table($table);
        }

        // Main savepoint reached.
        upgrade_main_savepoint(true, 2018111900.01);
    }

    if ($oldversion < 2018112000.00) {
        // Update favourited conversations, so they are saved in the proper context instead of the system.
        $sql = "SELECT f.*, mc.contextid as conversationctx
                  FROM {favourite} f
                  JOIN {message_conversations} mc
                    ON mc.id = f.itemid";
        $favouritedconversations = $DB->get_records_sql($sql);
        foreach ($favouritedconversations as $fc) {
            if (empty($fc->conversationctx)) {
                $conversationidctx = \context_user::instance($fc->userid)->id;
            } else {
                $conversationidctx = $fc->conversationctx;
            }

            $DB->set_field('favourite', 'contextid', $conversationidctx, ['id' => $fc->id]);
        }

        upgrade_main_savepoint(true, 2018112000.00);
    }

    // Automatically generated Moodle v3.6.0 release upgrade line.
    // Put any upgrade step following this.

    if ($oldversion < 2018120300.01) {
        // Update the FB logo URL.
        $oldurl = 'https://facebookbrand.com/wp-content/themes/fb-branding/prj-fb-branding/assets/images/fb-art.png';
        $newurl = 'https://facebookbrand.com/wp-content/uploads/2016/05/flogo_rgb_hex-brc-site-250.png';

        $updatesql = "UPDATE {oauth2_issuer}
                         SET image = :newimage
                       WHERE " . $DB->sql_compare_text('image', 100). " = :oldimage";
        $params = [
            'newimage' => $newurl,
            'oldimage' => $oldurl
        ];
        $DB->execute($updatesql, $params);

        upgrade_main_savepoint(true, 2018120300.01);
    }

    if ($oldversion < 2018120300.02) {
        // Set all individual conversations to enabled.
        $updatesql = "UPDATE {message_conversations}
                         SET enabled = :enabled
                       WHERE type = :type";
        $DB->execute($updatesql, ['enabled' => 1, 'type' => 1]);

        upgrade_main_savepoint(true, 2018120300.02);
    }

    if ($oldversion < 2018120301.02) {
        upgrade_delete_orphaned_file_records();
        upgrade_main_savepoint(true, 2018120301.02);
    }

    if ($oldversion < 2019011500.00) {
        // Define table task_log to be created.
        $table = new xmldb_table('task_log');

        // Adding fields to table task_log.
        $table->add_field('id', XMLDB_TYPE_INTEGER, '10', null, XMLDB_NOTNULL, XMLDB_SEQUENCE, null);
        $table->add_field('type', XMLDB_TYPE_INTEGER, '4', null, XMLDB_NOTNULL, null, null);
        $table->add_field('component', XMLDB_TYPE_CHAR, '255', null, XMLDB_NOTNULL, null, null);
        $table->add_field('classname', XMLDB_TYPE_CHAR, '255', null, XMLDB_NOTNULL, null, null);
        $table->add_field('userid', XMLDB_TYPE_INTEGER, '10', null, XMLDB_NOTNULL, null, null);
        $table->add_field('timestart', XMLDB_TYPE_NUMBER, '20, 10', null, XMLDB_NOTNULL, null, null);
        $table->add_field('timeend', XMLDB_TYPE_NUMBER, '20, 10', null, XMLDB_NOTNULL, null, null);
        $table->add_field('dbreads', XMLDB_TYPE_INTEGER, '10', null, XMLDB_NOTNULL, null, null);
        $table->add_field('dbwrites', XMLDB_TYPE_INTEGER, '10', null, XMLDB_NOTNULL, null, null);
        $table->add_field('result', XMLDB_TYPE_INTEGER, '2', null, XMLDB_NOTNULL, null, null);

        // Adding keys to table task_log.
        $table->add_key('primary', XMLDB_KEY_PRIMARY, ['id']);

        // Adding indexes to table task_log.
        $table->add_index('classname', XMLDB_INDEX_NOTUNIQUE, ['classname']);
        $table->add_index('timestart', XMLDB_INDEX_NOTUNIQUE, ['timestart']);

        // Conditionally launch create table for task_log.
        if (!$dbman->table_exists($table)) {
            $dbman->create_table($table);
        }

        // Main savepoint reached.
        upgrade_main_savepoint(true, 2019011500.00);
    }

    if ($oldversion < 2019011501.00) {
        // Define field output to be added to task_log.
        $table = new xmldb_table('task_log');
        $field = new xmldb_field('output', XMLDB_TYPE_TEXT, null, null, XMLDB_NOTNULL, null, null, 'result');

        // Conditionally launch add field output.
        if (!$dbman->field_exists($table, $field)) {
            $dbman->add_field($table, $field);
        }

        // Main savepoint reached.
        upgrade_main_savepoint(true, 2019011501.00);
    }

    if ($oldversion < 2019011801.00) {

        // Define table customfield_category to be created.
        $table = new xmldb_table('customfield_category');

        // Adding fields to table customfield_category.
        $table->add_field('id', XMLDB_TYPE_INTEGER, '10', null, XMLDB_NOTNULL, XMLDB_SEQUENCE, null);
        $table->add_field('name', XMLDB_TYPE_CHAR, '400', null, XMLDB_NOTNULL, null, null);
        $table->add_field('description', XMLDB_TYPE_TEXT, null, null, null, null, null);
        $table->add_field('descriptionformat', XMLDB_TYPE_INTEGER, '10', null, null, null, null);
        $table->add_field('sortorder', XMLDB_TYPE_INTEGER, '10', null, null, null, null);
        $table->add_field('timecreated', XMLDB_TYPE_INTEGER, '10', null, XMLDB_NOTNULL, null, null);
        $table->add_field('timemodified', XMLDB_TYPE_INTEGER, '10', null, XMLDB_NOTNULL, null, null);
        $table->add_field('component', XMLDB_TYPE_CHAR, '100', null, XMLDB_NOTNULL, null, null);
        $table->add_field('area', XMLDB_TYPE_CHAR, '100', null, XMLDB_NOTNULL, null, null);
        $table->add_field('itemid', XMLDB_TYPE_INTEGER, '10', null, XMLDB_NOTNULL, null, '0');
        $table->add_field('contextid', XMLDB_TYPE_INTEGER, '10', null, null, null, null);

        // Adding keys to table customfield_category.
        $table->add_key('primary', XMLDB_KEY_PRIMARY, ['id']);
        $table->add_key('contextid', XMLDB_KEY_FOREIGN, ['contextid'], 'context', ['id']);

        // Adding indexes to table customfield_category.
        $table->add_index('component_area_itemid', XMLDB_INDEX_NOTUNIQUE, ['component', 'area', 'itemid', 'sortorder']);

        // Conditionally launch create table for customfield_category.
        if (!$dbman->table_exists($table)) {
            $dbman->create_table($table);
        }

        // Define table customfield_field to be created.
        $table = new xmldb_table('customfield_field');

        // Adding fields to table customfield_field.
        $table->add_field('id', XMLDB_TYPE_INTEGER, '10', null, XMLDB_NOTNULL, XMLDB_SEQUENCE, null);
        $table->add_field('shortname', XMLDB_TYPE_CHAR, '100', null, XMLDB_NOTNULL, null, null);
        $table->add_field('name', XMLDB_TYPE_CHAR, '400', null, XMLDB_NOTNULL, null, null);
        $table->add_field('type', XMLDB_TYPE_CHAR, '100', null, XMLDB_NOTNULL, null, null);
        $table->add_field('description', XMLDB_TYPE_TEXT, null, null, null, null, null);
        $table->add_field('descriptionformat', XMLDB_TYPE_INTEGER, '10', null, null, null, null);
        $table->add_field('sortorder', XMLDB_TYPE_INTEGER, '10', null, null, null, null);
        $table->add_field('categoryid', XMLDB_TYPE_INTEGER, '10', null, null, null, null);
        $table->add_field('configdata', XMLDB_TYPE_TEXT, null, null, null, null, null);
        $table->add_field('timecreated', XMLDB_TYPE_INTEGER, '10', null, XMLDB_NOTNULL, null, null);
        $table->add_field('timemodified', XMLDB_TYPE_INTEGER, '10', null, XMLDB_NOTNULL, null, null);

        // Adding keys to table customfield_field.
        $table->add_key('primary', XMLDB_KEY_PRIMARY, ['id']);
        $table->add_key('categoryid', XMLDB_KEY_FOREIGN, ['categoryid'], 'customfield_category', ['id']);

        // Adding indexes to table customfield_field.
        $table->add_index('categoryid_sortorder', XMLDB_INDEX_NOTUNIQUE, ['categoryid', 'sortorder']);

        // Conditionally launch create table for customfield_field.
        if (!$dbman->table_exists($table)) {
            $dbman->create_table($table);
        }

        // Define table customfield_data to be created.
        $table = new xmldb_table('customfield_data');

        // Adding fields to table customfield_data.
        $table->add_field('id', XMLDB_TYPE_INTEGER, '10', null, XMLDB_NOTNULL, XMLDB_SEQUENCE, null);
        $table->add_field('fieldid', XMLDB_TYPE_INTEGER, '10', null, XMLDB_NOTNULL, null, null);
        $table->add_field('instanceid', XMLDB_TYPE_INTEGER, '10', null, XMLDB_NOTNULL, null, null);
        $table->add_field('intvalue', XMLDB_TYPE_INTEGER, '10', null, null, null, null);
        $table->add_field('decvalue', XMLDB_TYPE_NUMBER, '10, 5', null, null, null, null);
        $table->add_field('shortcharvalue', XMLDB_TYPE_CHAR, '255', null, null, null, null);
        $table->add_field('charvalue', XMLDB_TYPE_CHAR, '1333', null, null, null, null);
        $table->add_field('value', XMLDB_TYPE_TEXT, null, null, XMLDB_NOTNULL, null, null);
        $table->add_field('valueformat', XMLDB_TYPE_INTEGER, '10', null, XMLDB_NOTNULL, null, null);
        $table->add_field('timecreated', XMLDB_TYPE_INTEGER, '10', null, XMLDB_NOTNULL, null, null);
        $table->add_field('timemodified', XMLDB_TYPE_INTEGER, '10', null, XMLDB_NOTNULL, null, null);
        $table->add_field('contextid', XMLDB_TYPE_INTEGER, '10', null, null, null, null);

        // Adding keys to table customfield_data.
        $table->add_key('primary', XMLDB_KEY_PRIMARY, ['id']);
        $table->add_key('fieldid', XMLDB_KEY_FOREIGN, ['fieldid'], 'customfield_field', ['id']);
        $table->add_key('contextid', XMLDB_KEY_FOREIGN, ['contextid'], 'context', ['id']);

        // Adding indexes to table customfield_data.
        $table->add_index('instanceid-fieldid', XMLDB_INDEX_UNIQUE, ['instanceid', 'fieldid']);
        $table->add_index('fieldid-intvalue', XMLDB_INDEX_NOTUNIQUE, ['fieldid', 'intvalue']);
        $table->add_index('fieldid-shortcharvalue', XMLDB_INDEX_NOTUNIQUE, ['fieldid', 'shortcharvalue']);
        $table->add_index('fieldid-decvalue', XMLDB_INDEX_NOTUNIQUE, ['fieldid', 'decvalue']);

        // Conditionally launch create table for customfield_data.
        if (!$dbman->table_exists($table)) {
            $dbman->create_table($table);
        }

        upgrade_main_savepoint(true, 2019011801.00);
    }

    if ($oldversion < 2019011801.01) {

        // Delete all files that have been used in sections, which are already deleted.
        $sql = "SELECT DISTINCT f.itemid as sectionid, f.contextid
                  FROM {files} f
             LEFT JOIN {course_sections} s ON f.itemid = s.id
                 WHERE f.component = :component AND f.filearea = :filearea AND s.id IS NULL ";

        $params = [
            'component' => 'course',
            'filearea' => 'section'
        ];

        $stalefiles = $DB->get_recordset_sql($sql, $params);

        $fs = get_file_storage();
        foreach ($stalefiles as $stalefile) {
            $fs->delete_area_files($stalefile->contextid, 'course', 'section', $stalefile->sectionid);
        }
        $stalefiles->close();

        upgrade_main_savepoint(true, 2019011801.01);
    }

    if ($oldversion < 2019011801.02) {
        // Add index 'useridfrom' to the table 'notifications'.
        $table = new xmldb_table('notifications');
        $index = new xmldb_index('useridfrom', XMLDB_INDEX_NOTUNIQUE, ['useridfrom']);

        if (!$dbman->index_exists($table, $index)) {
            $dbman->add_index($table, $index);
        }

        upgrade_main_savepoint(true, 2019011801.02);
    }

    if ($oldversion < 2019011801.03) {
        // Remove duplicate entries from group memberships.
        // Find records with multiple userid/groupid combinations and find the highest ID.
        // Later we will remove all those entries.
        $sql = "
            SELECT MIN(id) as minid, userid, groupid
            FROM {groups_members}
            GROUP BY userid, groupid
            HAVING COUNT(id) > 1";
        if ($duplicatedrows = $DB->get_recordset_sql($sql)) {
            foreach ($duplicatedrows as $row) {
                $DB->delete_records_select('groups_members',
                    'userid = :userid AND groupid = :groupid AND id <> :minid', (array)$row);
            }
        }
        $duplicatedrows->close();

        // Define key useridgroupid (unique) to be added to group_members.
        $table = new xmldb_table('groups_members');
        $key = new xmldb_key('useridgroupid', XMLDB_KEY_UNIQUE, array('userid', 'groupid'));
        // Launch add key useridgroupid.
        $dbman->add_key($table, $key);
        // Main savepoint reached.
        upgrade_main_savepoint(true, 2019011801.03);
    }

    if ($oldversion < 2019021500.01) {
        $insights = $DB->get_record('message_providers', ['component' => 'moodle', 'name' => 'insights']);
        if (!empty($insights)) {
            $insights->capability = null;
            $DB->update_record('message_providers', $insights);
        }
        upgrade_main_savepoint(true, 2019021500.01);
    }

    if ($oldversion < 2019021500.02) {
        // Default 'off' for existing sites as this is the behaviour they had earlier.
        set_config('messagingdefaultpressenter', false);

        // Main savepoint reached.
        upgrade_main_savepoint(true, 2019021500.02);
    }

    if ($oldversion < 2019030100.01) {
        // Create adhoc task to delete renamed My Course search area (ID core_course-mycourse).
        $record = new \stdClass();
        $record->classname = '\core\task\clean_up_deleted_search_area_task';
        $record->component = 'core';

        // Next run time based from nextruntime computation in \core\task\manager::queue_adhoc_task().
        $nextruntime = time() - 1;
        $record->nextruntime = $nextruntime;
        $record->customdata = json_encode('core_course-mycourse');

        $DB->insert_record('task_adhoc', $record);

        // Main savepoint reached.
        upgrade_main_savepoint(true, 2019030100.01);
    }

    if ($oldversion < 2019030700.01) {

        // Define field evaluationmode to be added to analytics_models_log.
        $table = new xmldb_table('analytics_models_log');
        $field = new xmldb_field('evaluationmode', XMLDB_TYPE_CHAR, '50', null, null, null,
            null, 'version');

        // Conditionally launch add field evaluationmode.
        if (!$dbman->field_exists($table, $field)) {
            $dbman->add_field($table, $field);

            $updatesql = "UPDATE {analytics_models_log}
                             SET evaluationmode = 'configuration'";
            $DB->execute($updatesql, []);

            // Changing nullability of field evaluationmode on table block_instances to not null.
            $field = new xmldb_field('evaluationmode', XMLDB_TYPE_CHAR, '50', null, XMLDB_NOTNULL,
                null, null, 'version');

            // Launch change of nullability for field evaluationmode.
            $dbman->change_field_notnull($table, $field);
        }

        // Main savepoint reached.
        upgrade_main_savepoint(true, 2019030700.01);
    }

    if ($oldversion < 2019030800.00) {
        // Define table 'message_conversation_actions' to be created.
        // Note - I would have preferred 'message_conversation_user_actions' but due to Oracle we can't. Boo.
        $table = new xmldb_table('message_conversation_actions');

        // Adding fields to table 'message_conversation_actions'.
        $table->add_field('id', XMLDB_TYPE_INTEGER, '10', null, XMLDB_NOTNULL, XMLDB_SEQUENCE, null);
        $table->add_field('userid', XMLDB_TYPE_INTEGER, '10', null, XMLDB_NOTNULL, null, null);
        $table->add_field('conversationid', XMLDB_TYPE_INTEGER, '10', null, XMLDB_NOTNULL, null, null);
        $table->add_field('action', XMLDB_TYPE_INTEGER, '10', null, XMLDB_NOTNULL, null, null);
        $table->add_field('timecreated', XMLDB_TYPE_INTEGER, '10', null, XMLDB_NOTNULL, null, null);

        // Adding keys to table 'message_conversation_actions'.
        $table->add_key('primary', XMLDB_KEY_PRIMARY, ['id']);
        $table->add_key('userid', XMLDB_KEY_FOREIGN, ['userid'], 'user', ['id']);
        $table->add_key('conversationid', XMLDB_KEY_FOREIGN, ['conversationid'], 'message_conversations', ['id']);

        // Conditionally launch create table for 'message_conversation_actions'.
        if (!$dbman->table_exists($table)) {
            $dbman->create_table($table);
        }

        // Main savepoint reached.
        upgrade_main_savepoint(true, 2019030800.00);
    }

    if ($oldversion < 2019030800.02) {
        // Remove any conversations and their members associated with non-existent groups.
        $sql = "SELECT mc.id
                  FROM {message_conversations} mc
             LEFT JOIN {groups} g
                    ON mc.itemid = g.id
                 WHERE mc.component = :component
                   AND mc.itemtype = :itemtype
                   AND g.id is NULL";
        $conversations = $DB->get_records_sql($sql, ['component' => 'core_group', 'itemtype' => 'groups']);

        if ($conversations) {
            $conversationids = array_keys($conversations);

            $DB->delete_records_list('message_conversations', 'id', $conversationids);
            $DB->delete_records_list('message_conversation_members', 'conversationid', $conversationids);
            $DB->delete_records_list('message_conversation_actions', 'conversationid', $conversationids);

            // Now, go through each conversation and delete any messages and related message actions.
            foreach ($conversationids as $conversationid) {
                if ($messages = $DB->get_records('messages', ['conversationid' => $conversationid])) {
                    $messageids = array_keys($messages);

                    // Delete the actions.
                    list($insql, $inparams) = $DB->get_in_or_equal($messageids);
                    $DB->delete_records_select('message_user_actions', "messageid $insql", $inparams);

                    // Delete the messages.
                    $DB->delete_records('messages', ['conversationid' => $conversationid]);
                }
            }
        }

        // Main savepoint reached.
        upgrade_main_savepoint(true, 2019030800.02);
    }

    if ($oldversion < 2019030800.03) {

        // Add missing indicators to course_dropout.
        $params = [
            'target' => '\core\analytics\target\course_dropout',
            'trained' => 0,
            'enabled' => 0,
        ];
        $models = $DB->get_records('analytics_models', $params);
        foreach ($models as $model) {
            $indicators = json_decode($model->indicators);

            $potentiallymissingindicators = [
                '\core_course\analytics\indicator\completion_enabled',
                '\core_course\analytics\indicator\potential_cognitive_depth',
                '\core_course\analytics\indicator\potential_social_breadth',
                '\core\analytics\indicator\any_access_after_end',
                '\core\analytics\indicator\any_access_before_start',
                '\core\analytics\indicator\any_write_action_in_course',
                '\core\analytics\indicator\read_actions'
            ];

            $missing = false;
            foreach ($potentiallymissingindicators as $potentiallymissingindicator) {
                if (!in_array($potentiallymissingindicator, $indicators)) {
                    // Add the missing indicator to sites upgraded before 2017072000.02.
                    $indicators[] = $potentiallymissingindicator;
                    $missing = true;
                }
            }

            if ($missing) {
                $model->indicators = json_encode($indicators);
                $model->version = time();
                $model->timemodified = time();
                $DB->update_record('analytics_models', $model);
            }
        }

        // Add missing indicators to no_teaching.
        $params = [
            'target' => '\core\analytics\target\no_teaching',
        ];
        $models = $DB->get_records('analytics_models', $params);
        foreach ($models as $model) {
            $indicators = json_decode($model->indicators);
            if (!in_array('\core_course\analytics\indicator\no_student', $indicators)) {
                // Add the missing indicator to sites upgraded before 2017072000.02.

                $indicators[] = '\core_course\analytics\indicator\no_student';

                $model->indicators = json_encode($indicators);
                $model->version = time();
                $model->timemodified = time();
                $DB->update_record('analytics_models', $model);
            }
        }

        // Main savepoint reached.
        upgrade_main_savepoint(true, 2019030800.03);
    }

    if ($oldversion < 2019031500.01) {

        $defaulttimesplittings = get_config('analytics', 'timesplittings');
        if ($defaulttimesplittings !== false) {
            set_config('defaulttimesplittingsevaluation', $defaulttimesplittings, 'analytics');
            unset_config('timesplittings', 'analytics');
        }

        // Main savepoint reached.
        upgrade_main_savepoint(true, 2019031500.01);
    }

    if ($oldversion < 2019032200.02) {
        // The no_teaching model might have been marked as not-trained by mistake (static models are always trained).
        $DB->set_field('analytics_models', 'trained', 1, ['target' => '\core\analytics\target\no_teaching']);
        upgrade_main_savepoint(true, 2019032200.02);
    }

    if ($oldversion < 2019032900.00) {

        // Define table badge_competencies to be renamed to badge_alignment.
        $table = new xmldb_table('badge_competencies');

        // Be careful if this step gets run twice.
        if ($dbman->table_exists($table)) {
            $key = new xmldb_key('competenciesbadge', XMLDB_KEY_FOREIGN, ['badgeid'], 'badge', ['id']);

            // Launch drop key competenciesbadge.
            $dbman->drop_key($table, $key);

            $key = new xmldb_key('alignmentsbadge', XMLDB_KEY_FOREIGN, ['badgeid'], 'badge', ['id']);

            // Launch add key alignmentsbadge.
            $dbman->add_key($table, $key);

            // Launch rename table for badge_alignment.
            $dbman->rename_table($table, 'badge_alignment');
        }

        upgrade_main_savepoint(true, 2019032900.00);
    }

    if ($oldversion < 2019032900.01) {
        $sql = "UPDATE {task_scheduled}
                   SET classname = ?
                 WHERE component = ?
                   AND classname = ?";
        $DB->execute($sql, [
            '\core\task\question_preview_cleanup_task',
            'moodle',
            '\core\task\question_cron_task'
        ]);

        // Main savepoint reached.
        upgrade_main_savepoint(true, 2019032900.01);
     }

    if ($oldversion < 2019040200.01) {
        // Removing the themes BSB, Clean, More from core.
        // If these theme wish to be retained empty this array before upgrade.
        $themes = array('theme_bootstrapbase' => 'bootstrapbase',
                'theme_clean' => 'clean', 'theme_more' => 'more');
        foreach ($themes as $key => $theme) {
            if (check_dir_exists($CFG->dirroot . '/theme/' . $theme, false)) {
                // Ignore the themes that have been re-downloaded.
                unset($themes[$key]);
            }
        }
        // Check we actually have themes to remove.
        if (count($themes) > 0) {
            list($insql, $inparams) = $DB->get_in_or_equal($themes, SQL_PARAMS_NAMED);

            // Replace the theme usage.
            $DB->set_field_select('course', 'theme', 'classic', "theme $insql", $inparams);
            $DB->set_field_select('course_categories', 'theme', 'classic', "theme $insql", $inparams);
            $DB->set_field_select('user', 'theme', 'classic', "theme $insql", $inparams);
            $DB->set_field_select('mnet_host', 'theme', 'classic', "theme $insql", $inparams);
            $DB->set_field_select('cohort', 'theme', 'classic', "theme $insql", $inparams);

            // Replace the theme configs.
            if (in_array(get_config('core', 'theme'), $themes)) {
                set_config('theme', 'classic');
            }
            if (in_array(get_config('core', 'thememobile'), $themes)) {
                set_config('thememobile', 'classic');
            }
            if (in_array(get_config('core', 'themelegacy'), $themes)) {
                set_config('themelegacy', 'classic');
            }
            if (in_array(get_config('core', 'themetablet'), $themes)) {
                set_config('themetablet', 'classic');
            }

            // Hacky emulation of plugin uninstallation.
            foreach ($themes as $key => $theme) {
                unset_all_config_for_plugin($key);
            }
        }

        // Main savepoint reached.
        upgrade_main_savepoint(true, 2019040200.01);
    }

    if ($oldversion < 2019040600.02) {

        // Define key fileid (foreign) to be dropped form analytics_train_samples.
        $table = new xmldb_table('analytics_train_samples');
        $key = new xmldb_key('fileid', XMLDB_KEY_FOREIGN, ['fileid'], 'files', ['id']);

        // Launch drop key fileid.
        $dbman->drop_key($table, $key);

        // Define field fileid to be dropped from analytics_train_samples.
        $table = new xmldb_table('analytics_train_samples');
        $field = new xmldb_field('fileid');

        // Conditionally launch drop field fileid.
        if ($dbman->field_exists($table, $field)) {
            $dbman->drop_field($table, $field);
        }

        // Main savepoint reached.
        upgrade_main_savepoint(true, 2019040600.02);
    }

    if ($oldversion < 2019040600.04) {
        // Define field and index to be added to backup_controllers.
        $table = new xmldb_table('backup_controllers');
        $field = new xmldb_field('progress', XMLDB_TYPE_NUMBER, '15, 14', null, XMLDB_NOTNULL, null, '0', 'timemodified');
        $index = new xmldb_index('useritem_ix', XMLDB_INDEX_NOTUNIQUE, ['userid', 'itemid']);
        // Conditionally launch add field progress.
        if (!$dbman->field_exists($table, $field)) {
            $dbman->add_field($table, $field);
        }
        // Conditionally launch add index useritem_ix.
        if (!$dbman->index_exists($table, $index)) {
            $dbman->add_index($table, $index);
        }

        // Main savepoint reached.
        upgrade_main_savepoint(true, 2019040600.04);
    }

    if ($oldversion < 2019041000.02) {

        // Define field fullmessagetrust to be added to messages.
        $table = new xmldb_table('messages');
        $field = new xmldb_field('fullmessagetrust', XMLDB_TYPE_INTEGER, '2', null, XMLDB_NOTNULL, null, '0', 'timecreated');

        // Conditionally launch add field fullmessagetrust.
        if (!$dbman->field_exists($table, $field)) {
            $dbman->add_field($table, $field);
        }

        // Main savepoint reached.
        upgrade_main_savepoint(true, 2019041000.02);
    }

    if ($oldversion < 2019041300.01) {
        // Add the field 'name' to the 'analytics_models' table.
        $table = new xmldb_table('analytics_models');
        $field = new xmldb_field('name', XMLDB_TYPE_CHAR, '1333', null, null, null, null, 'trained');

        if (!$dbman->field_exists($table, $field)) {
            $dbman->add_field($table, $field);
        }
        // Main savepoint reached.
        upgrade_main_savepoint(true, 2019041300.01);
    }

    if ($oldversion < 2019041800.01) {
        // STEP 1. For the existing and migrated self-conversations, set the type to the new MESSAGE_CONVERSATION_TYPE_SELF, update
        // the convhash and star them.
        $sql = "SELECT mcm.conversationid, mcm.userid, MAX(mcm.id) as maxid
                  FROM {message_conversation_members} mcm
            INNER JOIN {user} u ON mcm.userid = u.id
                 WHERE u.deleted = 0
              GROUP BY mcm.conversationid, mcm.userid
                HAVING COUNT(*) > 1";
        $selfconversationsrs = $DB->get_recordset_sql($sql);
        $maxids = [];
        foreach ($selfconversationsrs as $selfconversation) {
            $DB->update_record('message_conversations',
                ['id' => $selfconversation->conversationid,
                 'type' => \core_message\api::MESSAGE_CONVERSATION_TYPE_SELF,
                 'convhash' => \core_message\helper::get_conversation_hash([$selfconversation->userid])
                ]
            );

            // Star the existing self-conversation.
            $favouriterecord = new \stdClass();
            $favouriterecord->component = 'core_message';
            $favouriterecord->itemtype = 'message_conversations';
            $favouriterecord->itemid = $selfconversation->conversationid;
            $userctx = \context_user::instance($selfconversation->userid);
            $favouriterecord->contextid = $userctx->id;
            $favouriterecord->userid = $selfconversation->userid;
            if (!$DB->record_exists('favourite', (array)$favouriterecord)) {
                $favouriterecord->timecreated = time();
                $favouriterecord->timemodified = $favouriterecord->timecreated;
                $DB->insert_record('favourite', $favouriterecord);
            }

            // Set the self-conversation member with maxid to remove it later.
            $maxids[] = $selfconversation->maxid;
        }
        $selfconversationsrs->close();

        // Remove the repeated member with the higher id for all the existing self-conversations.
        if (!empty($maxids)) {
            list($insql, $inparams) = $DB->get_in_or_equal($maxids);
            $DB->delete_records_select('message_conversation_members', "id $insql", $inparams);
        }

        // STEP 2. Migrate existing self-conversation relying on old message tables, setting the type to the new
        // MESSAGE_CONVERSATION_TYPE_SELF and the convhash to the proper one. Star them also.

        // On the messaging legacy tables, self-conversations are only present in the 'message_read' table, so we don't need to
        // check the content in the 'message' table.
        $sql = "SELECT mr.*
                  FROM {message_read} mr
            INNER JOIN {user} u ON mr.useridfrom = u.id
                 WHERE mr.useridfrom = mr.useridto AND mr.notification = 0 AND u.deleted = 0";
        $legacyselfmessagesrs = $DB->get_recordset_sql($sql);
        foreach ($legacyselfmessagesrs as $message) {
            // Get the self-conversation or create and star it if doesn't exist.
            $conditions = [
                'type' => \core_message\api::MESSAGE_CONVERSATION_TYPE_SELF,
                'convhash' => \core_message\helper::get_conversation_hash([$message->useridfrom])
            ];
            $selfconversation = $DB->get_record('message_conversations', $conditions);
            if (empty($selfconversation)) {
                // Create the self-conversation.
                $selfconversation = new \stdClass();
                $selfconversation->type = \core_message\api::MESSAGE_CONVERSATION_TYPE_SELF;
                $selfconversation->convhash = \core_message\helper::get_conversation_hash([$message->useridfrom]);
                $selfconversation->enabled = 1;
                $selfconversation->timecreated = time();
                $selfconversation->timemodified = $selfconversation->timecreated;

                $selfconversation->id = $DB->insert_record('message_conversations', $selfconversation);

                // Add user to this self-conversation.
                $member = new \stdClass();
                $member->conversationid = $selfconversation->id;
                $member->userid = $message->useridfrom;
                $member->timecreated = time();

                $member->id = $DB->insert_record('message_conversation_members', $member);

                // Star the self-conversation.
                $favouriterecord = new \stdClass();
                $favouriterecord->component = 'core_message';
                $favouriterecord->itemtype = 'message_conversations';
                $favouriterecord->itemid = $selfconversation->id;
                $userctx = \context_user::instance($message->useridfrom);
                $favouriterecord->contextid = $userctx->id;
                $favouriterecord->userid = $message->useridfrom;
                if (!$DB->record_exists('favourite', (array)$favouriterecord)) {
                    $favouriterecord->timecreated = time();
                    $favouriterecord->timemodified = $favouriterecord->timecreated;
                    $DB->insert_record('favourite', $favouriterecord);
                }
            }

            // Create the object we will be inserting into the database.
            $tabledata = new \stdClass();
            $tabledata->useridfrom = $message->useridfrom;
            $tabledata->conversationid = $selfconversation->id;
            $tabledata->subject = $message->subject;
            $tabledata->fullmessage = $message->fullmessage;
            $tabledata->fullmessageformat = $message->fullmessageformat ?? FORMAT_MOODLE;
            $tabledata->fullmessagehtml = $message->fullmessagehtml;
            $tabledata->smallmessage = $message->smallmessage;
            $tabledata->timecreated = $message->timecreated;

            $messageid = $DB->insert_record('messages', $tabledata);

            // Check if we need to mark this message as deleted (self-conversations add this information on the
            // timeuserfromdeleted field.
            if ($message->timeuserfromdeleted) {
                $mua = new \stdClass();
                $mua->userid = $message->useridfrom;
                $mua->messageid = $messageid;
                $mua->action = \core_message\api::MESSAGE_ACTION_DELETED;
                $mua->timecreated = $message->timeuserfromdeleted;

                $DB->insert_record('message_user_actions', $mua);
            }

            // Mark this message as read.
            $mua = new \stdClass();
            $mua->userid = $message->useridto;
            $mua->messageid = $messageid;
            $mua->action = \core_message\api::MESSAGE_ACTION_READ;
            $mua->timecreated = $message->timeread;

            $DB->insert_record('message_user_actions', $mua);

            // The self-conversation message has been migrated. Delete the record from the legacy table as soon as possible
            // to avoid migrate it twice.
            $DB->delete_records('message_read', ['id' => $message->id]);
        }
        $legacyselfmessagesrs->close();

        // Main savepoint reached.
        upgrade_main_savepoint(true, 2019041800.01);
    }

    if ($oldversion < 2019042200.01) {

        // Define table role_sortorder to be dropped.
        $table = new xmldb_table('role_sortorder');

        // Conditionally launch drop table for role_sortorder.
        if ($dbman->table_exists($table)) {
            $dbman->drop_table($table);
        }

        // Main savepoint reached.
        upgrade_main_savepoint(true, 2019042200.01);
    }

    if ($oldversion < 2019042200.02) {

        // Let's update all (old core) targets to their new (core_course) locations.
        $targets = [
            '\core\analytics\target\course_competencies' => '\core_course\analytics\target\course_competencies',
            '\core\analytics\target\course_completion' => '\core_course\analytics\target\course_completion',
            '\core\analytics\target\course_dropout' => '\core_course\analytics\target\course_dropout',
            '\core\analytics\target\course_gradetopass' => '\core_course\analytics\target\course_gradetopass',
            '\core\analytics\target\no_teaching' => '\core_course\analytics\target\no_teaching',
        ];

        foreach ($targets as $oldclass => $newclass) {
            $DB->set_field('analytics_models', 'target', $newclass, ['target' => $oldclass]);
        }

        // Main savepoint reached.
        upgrade_main_savepoint(true, 2019042200.02);
    }

    if ($oldversion < 2019042300.01) {
        $sql = "UPDATE {capabilities}
                   SET name = ?,
                       contextlevel = ?
                 WHERE name = ?";
        $DB->execute($sql, ['moodle/category:viewcourselist', CONTEXT_COURSECAT, 'moodle/course:browse']);

        $sql = "UPDATE {role_capabilities}
                   SET capability = ?
                 WHERE capability = ?";
        $DB->execute($sql, ['moodle/category:viewcourselist', 'moodle/course:browse']);

        // Main savepoint reached.
        upgrade_main_savepoint(true, 2019042300.01);
    }

    if ($oldversion < 2019042300.03) {

        // Add new customdata field to message table.
        $table = new xmldb_table('message');
        $field = new xmldb_field('customdata', XMLDB_TYPE_TEXT, null, null, null, null, null, 'eventtype');

        // Conditionally launch add field output.
        if (!$dbman->field_exists($table, $field)) {
            $dbman->add_field($table, $field);
        }

        // Add new customdata field to notifications and messages table.
        $table = new xmldb_table('notifications');
        $field = new xmldb_field('customdata', XMLDB_TYPE_TEXT, null, null, null, null, null, 'timecreated');

        // Conditionally launch add field output.
        if (!$dbman->field_exists($table, $field)) {
            $dbman->add_field($table, $field);
        }

        $table = new xmldb_table('messages');
        // Conditionally launch add field output.
        if (!$dbman->field_exists($table, $field)) {
            $dbman->add_field($table, $field);
        }

        // Main savepoint reached.
        upgrade_main_savepoint(true, 2019042300.03);
    }

    if ($oldversion < 2019042700.01) {

        // Define field firstanalysis to be added to analytics_used_analysables.
        $table = new xmldb_table('analytics_used_analysables');

        // Declaring it as null initially (although it is NOT NULL).
        $field = new xmldb_field('firstanalysis', XMLDB_TYPE_INTEGER, '10', null, null, null, null, 'analysableid');

        // Conditionally launch add field firstanalysis.
        if (!$dbman->field_exists($table, $field)) {
            $dbman->add_field($table, $field);

            // Set existing values to the current timeanalysed value.
            $recordset = $DB->get_recordset('analytics_used_analysables');
            foreach ($recordset as $record) {
                $record->firstanalysis = $record->timeanalysed;
                $DB->update_record('analytics_used_analysables', $record);
            }
            $recordset->close();

            // Now make the field 'NOT NULL'.
            $field = new xmldb_field('firstanalysis', XMLDB_TYPE_INTEGER, '10',
                null, XMLDB_NOTNULL, null, null, 'analysableid');
            $dbman->change_field_notnull($table, $field);
        }

        // Main savepoint reached.
        upgrade_main_savepoint(true, 2019042700.01);
    }

    if ($oldversion < 2019050300.01) {
        // Delete all stale favourite records which were left behind when a course was deleted.
        $params = ['component' => 'core_message', 'itemtype' => 'message_conversations'];
        $sql = "SELECT fav.id as id
                  FROM {favourite} fav
             LEFT JOIN {context} ctx ON (ctx.id = fav.contextid)
                 WHERE fav.component = :component
                       AND fav.itemtype = :itemtype
                       AND ctx.id IS NULL";

        if ($records = $DB->get_fieldset_sql($sql, $params)) {
            // Just for safety, delete by chunks.
            $chunks = array_chunk($records, 1000);
            foreach ($chunks as $chunk) {
                list($insql, $inparams) = $DB->get_in_or_equal($chunk);
                $DB->delete_records_select('favourite', "id $insql", $inparams);
            }
        }

        upgrade_main_savepoint(true, 2019050300.01);
    }

    if ($oldversion < 2019050600.00) {

        // Define field apiversion to be added to badge_backpack.
        $table = new xmldb_table('badge_backpack');
        $field = new xmldb_field('apiversion', XMLDB_TYPE_CHAR, '12', null, XMLDB_NOTNULL, null, '1.0', 'password');

        // Conditionally launch add field apiversion.
        if (!$dbman->field_exists($table, $field)) {
            $dbman->add_field($table, $field);
        }

        // Define table badge_external_backpack to be created.
        $table = new xmldb_table('badge_external_backpack');

        // Adding fields to table badge_external_backpack.
        $table->add_field('id', XMLDB_TYPE_INTEGER, '10', null, XMLDB_NOTNULL, XMLDB_SEQUENCE, null);
        $table->add_field('backpackapiurl', XMLDB_TYPE_CHAR, '255', null, XMLDB_NOTNULL, null, null);
        $table->add_field('backpackweburl', XMLDB_TYPE_CHAR, '255', null, XMLDB_NOTNULL, null, null);
        $table->add_field('apiversion', XMLDB_TYPE_CHAR, '12', null, XMLDB_NOTNULL, null, '1.0');
        $table->add_field('sortorder', XMLDB_TYPE_INTEGER, '10', null, XMLDB_NOTNULL, null, '0');
        $table->add_field('password', XMLDB_TYPE_CHAR, '255', null, null, null, null);

        // Adding keys to table badge_external_backpack.
        $table->add_key('primary', XMLDB_KEY_PRIMARY, ['id']);
        $table->add_key('backpackapiurlkey', XMLDB_KEY_UNIQUE, ['backpackapiurl']);
        $table->add_key('backpackweburlkey', XMLDB_KEY_UNIQUE, ['backpackweburl']);

        // Conditionally launch create table for badge_external_backpack.
        if (!$dbman->table_exists($table)) {
            $dbman->create_table($table);
        }

        // Define field entityid to be added to badge_external.
        $table = new xmldb_table('badge_external');
        $field = new xmldb_field('entityid', XMLDB_TYPE_CHAR, '255', null, null, null, null, 'collectionid');

        // Conditionally launch add field entityid.
        if (!$dbman->field_exists($table, $field)) {
            $dbman->add_field($table, $field);
        }

        // Define table badge_external_identifier to be created.
        $table = new xmldb_table('badge_external_identifier');

        // Adding fields to table badge_external_identifier.
        $table->add_field('id', XMLDB_TYPE_INTEGER, '10', null, XMLDB_NOTNULL, XMLDB_SEQUENCE, null);
        $table->add_field('sitebackpackid', XMLDB_TYPE_INTEGER, '10', null, XMLDB_NOTNULL, null, null);
        $table->add_field('internalid', XMLDB_TYPE_CHAR, '128', null, XMLDB_NOTNULL, null, null);
        $table->add_field('externalid', XMLDB_TYPE_CHAR, '128', null, XMLDB_NOTNULL, null, null);
        $table->add_field('type', XMLDB_TYPE_CHAR, '16', null, XMLDB_NOTNULL, null, null);

        // Adding keys to table badge_external_identifier.
        $table->add_key('primary', XMLDB_KEY_PRIMARY, ['id']);
        $table->add_key('fk_backpackid', XMLDB_KEY_FOREIGN, ['sitebackpackid'], 'badge_backpack', ['id']);
        $table->add_key('backpack-internal-external', XMLDB_KEY_UNIQUE, ['sitebackpackid', 'internalid', 'externalid', 'type']);

        // Conditionally launch create table for badge_external_identifier.
        if (!$dbman->table_exists($table)) {
            $dbman->create_table($table);
        }

        // Define field externalbackpackid to be added to badge_backpack.
        $table = new xmldb_table('badge_backpack');
        $field = new xmldb_field('externalbackpackid', XMLDB_TYPE_INTEGER, '10', null, null, null, null, 'password');

        // Conditionally launch add field externalbackpackid.
        if (!$dbman->field_exists($table, $field)) {
            $dbman->add_field($table, $field);
        }

        // Define key externalbackpack (foreign) to be added to badge_backpack.
        $key = new xmldb_key('externalbackpack', XMLDB_KEY_FOREIGN, ['externalbackpackid'], 'badge_external_backpack', ['id']);

        // Launch add key externalbackpack.
        $dbman->add_key($table, $key);

        $field = new xmldb_field('apiversion');

        // Conditionally launch drop field apiversion.
        if ($dbman->field_exists($table, $field)) {
            $dbman->drop_field($table, $field);
        }

        $field = new xmldb_field('backpackurl');

        // Conditionally launch drop field backpackurl.
        if ($dbman->field_exists($table, $field)) {
            $dbman->drop_field($table, $field);
        }

        // Add default backpacks.
        require_once($CFG->dirroot . '/badges/upgradelib.php'); // Core install and upgrade related functions only for badges.
        badges_install_default_backpacks();

        // Main savepoint reached.
        upgrade_main_savepoint(true, 2019050600.00);
    }

    if ($oldversion < 2019051300.01) {
        $DB->set_field('analytics_models', 'enabled', '1', ['target' => '\core_user\analytics\target\upcoming_activities_due']);

        // Main savepoint reached.
        upgrade_main_savepoint(true, 2019051300.01);
    }

    // Automatically generated Moodle v3.7.0 release upgrade line.
    // Put any upgrade step following this.

    if ($oldversion < 2019060600.02) {
        // Renaming 'opentogoogle' config to 'opentowebcrawlers'.
        $opentogooglevalue = get_config('core', 'opentogoogle');

        // Move the value over if it was previously configured.
        if ($opentogooglevalue !== false) {
            set_config('opentowebcrawlers', $opentogooglevalue);
        }

        // Remove the now unused value.
        unset_config('opentogoogle');

        // Main savepoint reached.
        upgrade_main_savepoint(true, 2019060600.02);
    }

    if ($oldversion < 2019062900.00) {
        // Debugsmtp is now only available via config.php.
        $DB->delete_records('config', array('name' => 'debugsmtp'));

        // Main savepoint reached.
        upgrade_main_savepoint(true, 2019062900.00);
    }

    if ($oldversion < 2019070400.01) {

        $basecolors = ['#81ecec', '#74b9ff', '#a29bfe', '#dfe6e9', '#00b894',
            '#0984e3', '#b2bec3', '#fdcb6e', '#fd79a8', '#6c5ce7'];

        $colornr = 1;
        foreach ($basecolors as $color) {
            set_config('coursecolor' .  $colornr, $color, 'core_admin');
            $colornr++;
        }

        upgrade_main_savepoint(true, 2019070400.01);
    }

    if ($oldversion < 2019072200.00) {

        // Define field relativedatesmode to be added to course.
        $table = new xmldb_table('course');
        $field = new xmldb_field('relativedatesmode', XMLDB_TYPE_INTEGER, '1', null, XMLDB_NOTNULL, null, '0', 'enddate');

        // Conditionally launch add field relativedatesmode.
        if (!$dbman->field_exists($table, $field)) {
            $dbman->add_field($table, $field);
        }

        // Main savepoint reached.
        upgrade_main_savepoint(true, 2019072200.00);
    }

    if ($oldversion < 2019072500.01) {
        // Remove the "popup" processor from the list of default processors for the messagecontactrequests notification.
        $oldloggedinconfig = get_config('message', 'message_provider_moodle_messagecontactrequests_loggedin');
        $oldloggedoffconfig = get_config('message', 'message_provider_moodle_messagecontactrequests_loggedoff');
        $newloggedinconfig = implode(',', array_filter(explode(',', $oldloggedinconfig), function($value) {
            return $value != 'popup';
        }));
        $newloggedoffconfig = implode(',', array_filter(explode(',', $oldloggedoffconfig), function($value) {
            return $value != 'popup';
        }));
        set_config('message_provider_moodle_messagecontactrequests_loggedin', $newloggedinconfig, 'message');
        set_config('message_provider_moodle_messagecontactrequests_loggedoff', $newloggedoffconfig, 'message');

        upgrade_main_savepoint(true, 2019072500.01);
    }

    if ($oldversion < 2019072500.03) {
        unset_config('httpswwwroot');

        upgrade_main_savepoint(true, 2019072500.03);
    }

    if ($oldversion < 2019073100.00) {
        // Update the empty tag instructions to null.
        $instructions = get_config('core', 'auth_instructions');

        if (trim(html_to_text($instructions)) === '') {
            set_config('auth_instructions', '');
        }

        // Main savepoint reached.
        upgrade_main_savepoint(true, 2019073100.00);
    }

    if ($oldversion < 2019083000.01) {

        // If block_community is no longer present, remove it.
        if (!file_exists($CFG->dirroot . '/blocks/community/communitycourse.php')) {
            // Drop table that is no longer needed.
            $table = new xmldb_table('block_community');
            if ($dbman->table_exists($table)) {
                $dbman->drop_table($table);
            }

            // Delete instances.
            $instances = $DB->get_records_list('block_instances', 'blockname', ['community']);
            $instanceids = array_keys($instances);

            if (!empty($instanceids)) {
                $DB->delete_records_list('block_positions', 'blockinstanceid', $instanceids);
                $DB->delete_records_list('block_instances', 'id', $instanceids);
                list($sql, $params) = $DB->get_in_or_equal($instanceids, SQL_PARAMS_NAMED);
                $params['contextlevel'] = CONTEXT_BLOCK;
                $DB->delete_records_select('context', "contextlevel=:contextlevel AND instanceid " . $sql, $params);

                $preferences = array();
                foreach ($instances as $instanceid => $instance) {
                    $preferences[] = 'block' . $instanceid . 'hidden';
                    $preferences[] = 'docked_block_instance_' . $instanceid;
                }
                $DB->delete_records_list('user_preferences', 'name', $preferences);
            }

            // Delete the block from the block table.
            $DB->delete_records('block', array('name' => 'community'));

            // Remove capabilities.
            capabilities_cleanup('block_community');
            // Clean config.
            unset_all_config_for_plugin('block_community');

            // Remove Moodle-level community based capabilities.
            $capabilitiestoberemoved = ['block/community:addinstance', 'block/community:myaddinstance'];
            // Delete any role_capabilities for the old roles.
            $DB->delete_records_list('role_capabilities', 'capability', $capabilitiestoberemoved);
            // Delete the capability itself.
            $DB->delete_records_list('capabilities', 'name', $capabilitiestoberemoved);
        }

        upgrade_main_savepoint(true, 2019083000.01);
    }

    if ($oldversion < 2019083000.02) {
        // Remove unused config.
        unset_config('enablecoursepublishing');
        upgrade_main_savepoint(true, 2019083000.02);
    }

    if ($oldversion < 2019083000.04) {
        // Delete "orphaned" subscriptions.
        $sql = "SELECT DISTINCT es.userid
                  FROM {event_subscriptions} es
             LEFT JOIN {user} u ON u.id = es.userid
                 WHERE u.deleted = 1 OR u.id IS NULL";
        $deletedusers = $DB->get_fieldset_sql($sql);
        if ($deletedusers) {
            list($sql, $params) = $DB->get_in_or_equal($deletedusers);

            // Delete orphaned subscriptions.
            $DB->execute("DELETE FROM {event_subscriptions} WHERE userid " . $sql, $params);
        }

        upgrade_main_savepoint(true, 2019083000.04);
    }

    if ($oldversion < 2019090500.01) {

        // Define index analysableid (not unique) to be added to analytics_used_analysables.
        $table = new xmldb_table('analytics_used_analysables');
        $index = new xmldb_index('analysableid', XMLDB_INDEX_NOTUNIQUE, ['analysableid']);

        // Conditionally launch add index analysableid.
        if (!$dbman->index_exists($table, $index)) {
            $dbman->add_index($table, $index);
        }

        // Main savepoint reached.
        upgrade_main_savepoint(true, 2019090500.01);
    }

    if ($oldversion < 2019092700.01) {
        upgrade_rename_prediction_actions_useful_incorrectly_flagged();
        upgrade_main_savepoint(true, 2019092700.01);
    }

    if ($oldversion < 2019100800.02) {
        // Rename the official moodle sites directory the site is registered with.
        $DB->execute("UPDATE {registration_hubs}
                         SET hubname = ?, huburl = ?
                       WHERE huburl = ?", ['moodle', 'https://stats.moodle.org', 'https://moodle.net']);

        // Convert the hub site specific settings to the new naming format without the hub URL in the name.
        $hubconfig = get_config('hub');

        if (!empty($hubconfig)) {
            foreach (upgrade_convert_hub_config_site_param_names($hubconfig, 'https://moodle.net') as $name => $value) {
                set_config($name, $value, 'hub');
            }
        }

        upgrade_main_savepoint(true, 2019100800.02);
    }

    if ($oldversion < 2019100900.00) {
        // If block_participants is no longer present, remove it.
        if (!file_exists($CFG->dirroot . '/blocks/participants/block_participants.php')) {
            // Delete instances.
            $instances = $DB->get_records_list('block_instances', 'blockname', ['participants']);
            $instanceids = array_keys($instances);

            if (!empty($instanceids)) {
                $DB->delete_records_list('block_positions', 'blockinstanceid', $instanceids);
                $DB->delete_records_list('block_instances', 'id', $instanceids);
                list($sql, $params) = $DB->get_in_or_equal($instanceids, SQL_PARAMS_NAMED);
                $params['contextlevel'] = CONTEXT_BLOCK;
                $DB->delete_records_select('context', "contextlevel=:contextlevel AND instanceid " . $sql, $params);

                $preferences = array();
                foreach ($instances as $instanceid => $instance) {
                    $preferences[] = 'block' . $instanceid . 'hidden';
                    $preferences[] = 'docked_block_instance_' . $instanceid;
                }
                $DB->delete_records_list('user_preferences', 'name', $preferences);
            }

            // Delete the block from the block table.
            $DB->delete_records('block', array('name' => 'participants'));

            // Remove capabilities.
            capabilities_cleanup('block_participants');

            // Clean config.
            unset_all_config_for_plugin('block_participants');
        }

        upgrade_main_savepoint(true, 2019100900.00);
    }

    if ($oldversion < 2019101600.01) {

        // Change the setting $CFG->requestcategoryselection into $CFG->lockrequestcategory with opposite value.
        set_config('lockrequestcategory', empty($CFG->requestcategoryselection));

        upgrade_main_savepoint(true, 2019101600.01);
    }

    if ($oldversion < 2019101800.02) {

        // Get the table by its previous name.
        $table = new xmldb_table('analytics_models');
        if ($dbman->table_exists($table)) {

            // Define field contextids to be added to analytics_models.
            $field = new xmldb_field('contextids', XMLDB_TYPE_TEXT, null, null, null, null, null, 'version');

            // Conditionally launch add field contextids.
            if (!$dbman->field_exists($table, $field)) {
                $dbman->add_field($table, $field);
            }
        }

        // Main savepoint reached.
        upgrade_main_savepoint(true, 2019101800.02);
    }

    if ($oldversion < 2019102500.04) {
        // Define table h5p_libraries to be created.
        $table = new xmldb_table('h5p_libraries');

        // Adding fields to table h5p_libraries.
        $table->add_field('id', XMLDB_TYPE_INTEGER, '10', null, XMLDB_NOTNULL, XMLDB_SEQUENCE, null);
        $table->add_field('machinename', XMLDB_TYPE_CHAR, '255', null, XMLDB_NOTNULL, null, null);
        $table->add_field('title', XMLDB_TYPE_CHAR, '255', null, XMLDB_NOTNULL, null, null);
        $table->add_field('majorversion', XMLDB_TYPE_INTEGER, '4', null, XMLDB_NOTNULL, null, null);
        $table->add_field('minorversion', XMLDB_TYPE_INTEGER, '4', null, XMLDB_NOTNULL, null, null);
        $table->add_field('patchversion', XMLDB_TYPE_INTEGER, '4', null, XMLDB_NOTNULL, null, null);
        $table->add_field('runnable', XMLDB_TYPE_INTEGER, '1', null, XMLDB_NOTNULL, null, null);
        $table->add_field('fullscreen', XMLDB_TYPE_INTEGER, '1', null, XMLDB_NOTNULL, null, '0');
        $table->add_field('embedtypes', XMLDB_TYPE_CHAR, '255', null, XMLDB_NOTNULL, null, null);
        $table->add_field('preloadedjs', XMLDB_TYPE_TEXT, null, null, null, null, null);
        $table->add_field('preloadedcss', XMLDB_TYPE_TEXT, null, null, null, null, null);
        $table->add_field('droplibrarycss', XMLDB_TYPE_TEXT, null, null, null, null, null);
        $table->add_field('semantics', XMLDB_TYPE_TEXT, null, null, null, null, null);
        $table->add_field('addto', XMLDB_TYPE_TEXT, null, null, null, null, null);

        // Adding keys to table h5p_libraries.
        $table->add_key('primary', XMLDB_KEY_PRIMARY, ['id']);

        // Adding indexes to table h5p_libraries.
        $table->add_index('machinemajorminorpatch', XMLDB_INDEX_NOTUNIQUE,
            ['machinename', 'majorversion', 'minorversion', 'patchversion', 'runnable']);

        // Conditionally launch create table for h5p_libraries.
        if (!$dbman->table_exists($table)) {
            $dbman->create_table($table);
        }

        // Define table h5p_library_dependencies to be created.
        $table = new xmldb_table('h5p_library_dependencies');

        // Adding fields to table h5p_library_dependencies.
        $table->add_field('id', XMLDB_TYPE_INTEGER, '10', null, XMLDB_NOTNULL, XMLDB_SEQUENCE, null);
        $table->add_field('libraryid', XMLDB_TYPE_INTEGER, '10', null, XMLDB_NOTNULL, null, null);
        $table->add_field('requiredlibraryid', XMLDB_TYPE_INTEGER, '10', null, XMLDB_NOTNULL, null, null);
        $table->add_field('dependencytype', XMLDB_TYPE_CHAR, '255', null, XMLDB_NOTNULL, null, null);

        // Adding keys to table h5p_library_dependencies.
        $table->add_key('primary', XMLDB_KEY_PRIMARY, ['id']);
        $table->add_key('libraryid', XMLDB_KEY_FOREIGN, ['libraryid'], 'h5p_libraries', ['id']);
        $table->add_key('requiredlibraryid', XMLDB_KEY_FOREIGN, ['requiredlibraryid'], 'h5p_libraries', ['id']);

        // Conditionally launch create table for h5p_library_dependencies.
        if (!$dbman->table_exists($table)) {
            $dbman->create_table($table);
        }

        // Define table h5p to be created.
        $table = new xmldb_table('h5p');

        // Adding fields to table h5p.
        $table->add_field('id', XMLDB_TYPE_INTEGER, '10', null, XMLDB_NOTNULL, XMLDB_SEQUENCE, null);
        $table->add_field('jsoncontent', XMLDB_TYPE_TEXT, null, null, XMLDB_NOTNULL, null, null);
        $table->add_field('mainlibraryid', XMLDB_TYPE_INTEGER, '10', null, XMLDB_NOTNULL, null, null);
        $table->add_field('displayoptions', XMLDB_TYPE_INTEGER, '4', null, null, null, null);
        $table->add_field('pathnamehash', XMLDB_TYPE_CHAR, '40', null, XMLDB_NOTNULL, null, null);
        $table->add_field('contenthash', XMLDB_TYPE_CHAR, '40', null, XMLDB_NOTNULL, null, null);
        $table->add_field('filtered', XMLDB_TYPE_TEXT, null, null, null, null, null);
        $table->add_field('timecreated', XMLDB_TYPE_INTEGER, '10', null, XMLDB_NOTNULL, null, '0');
        $table->add_field('timemodified', XMLDB_TYPE_INTEGER, '10', null, XMLDB_NOTNULL, null, '0');

        // Adding keys to table h5p.
        $table->add_key('primary', XMLDB_KEY_PRIMARY, ['id']);
        $table->add_key('mainlibraryid', XMLDB_KEY_FOREIGN, ['mainlibraryid'], 'h5p_libraries', ['id']);

        // Conditionally launch create table for h5p.
        if (!$dbman->table_exists($table)) {
            $dbman->create_table($table);
        }

        // Define table h5p_contents_libraries to be created.
        $table = new xmldb_table('h5p_contents_libraries');

        // Adding fields to table h5p_contents_libraries.
        $table->add_field('id', XMLDB_TYPE_INTEGER, '10', null, XMLDB_NOTNULL, XMLDB_SEQUENCE, null);
        $table->add_field('h5pid', XMLDB_TYPE_INTEGER, '10', null, XMLDB_NOTNULL, null, null);
        $table->add_field('libraryid', XMLDB_TYPE_INTEGER, '10', null, XMLDB_NOTNULL, null, null);
        $table->add_field('dependencytype', XMLDB_TYPE_CHAR, '10', null, XMLDB_NOTNULL, null, null);
        $table->add_field('dropcss', XMLDB_TYPE_INTEGER, '1', null, XMLDB_NOTNULL, null, null);
        $table->add_field('weight', XMLDB_TYPE_INTEGER, '10', null, XMLDB_NOTNULL, null, null);

        // Adding keys to table h5p_contents_libraries.
        $table->add_key('primary', XMLDB_KEY_PRIMARY, ['id']);
        $table->add_key('h5pid', XMLDB_KEY_FOREIGN, ['h5pid'], 'h5p', ['id']);
        $table->add_key('libraryid', XMLDB_KEY_FOREIGN, ['libraryid'], 'h5p_libraries', ['id']);

        // Conditionally launch create table for h5p_contents_libraries.
        if (!$dbman->table_exists($table)) {
            $dbman->create_table($table);
        }

        // Define table h5p_libraries_cachedassets to be created.
        $table = new xmldb_table('h5p_libraries_cachedassets');

        // Adding fields to table h5p_libraries_cachedassets.
        $table->add_field('id', XMLDB_TYPE_INTEGER, '10', null, XMLDB_NOTNULL, XMLDB_SEQUENCE, null);
        $table->add_field('libraryid', XMLDB_TYPE_INTEGER, '10', null, XMLDB_NOTNULL, null, null);
        $table->add_field('hash', XMLDB_TYPE_CHAR, '255', null, XMLDB_NOTNULL, null, null);

        // Adding keys to table h5p_libraries_cachedassets.
        $table->add_key('primary', XMLDB_KEY_PRIMARY, ['id']);
        $table->add_key('libraryid', XMLDB_KEY_FOREIGN, ['libraryid'], 'h5p_libraries_cachedassets', ['id']);

        // Conditionally launch create table for h5p_libraries_cachedassets.
        if (!$dbman->table_exists($table)) {
            $dbman->create_table($table);
        }

        // Main savepoint reached.
        upgrade_main_savepoint(true, 2019102500.04);
    }

    if ($oldversion < 2019103000.13) {

        upgrade_analytics_fix_contextids_defaults();

        // Main savepoint reached.
        upgrade_main_savepoint(true, 2019103000.13);
    }

    if ($oldversion < 2019111300.00) {

        // Define field coremajor to be added to h5p_libraries.
        $table = new xmldb_table('h5p_libraries');
        $field = new xmldb_field('coremajor', XMLDB_TYPE_INTEGER, '4', null, null, null, null, 'addto');

        // Conditionally launch add field coremajor.
        if (!$dbman->field_exists($table, $field)) {
            $dbman->add_field($table, $field);
        }

        $field = new xmldb_field('coreminor', XMLDB_TYPE_INTEGER, '4', null, null, null, null, 'coremajor');

        // Conditionally launch add field coreminor.
        if (!$dbman->field_exists($table, $field)) {
            $dbman->add_field($table, $field);
        }

        // Main savepoint reached.
        upgrade_main_savepoint(true, 2019111300.00);
    }

    // Automatically generated Moodle v3.8.0 release upgrade line.
    // Put any upgrade step following this.

    if ($oldversion < 2019120500.01) {
        // Delete any role assignments for roles which no longer exist.
        $DB->delete_records_select('role_assignments', "roleid NOT IN (SELECT id FROM {role})");

        // Main savepoint reached.
        upgrade_main_savepoint(true, 2019120500.01);
    }

    if ($oldversion < 2019121800.00) {
        // Upgrade MIME types for existing streaming files.
        $filetypes = array(
            '%.fmp4' => 'video/mp4',
            '%.ts' => 'video/MP2T',
            '%.mpd' => 'application/dash+xml',
            '%.m3u8' => 'application/x-mpegURL',
        );

        $select = $DB->sql_like('filename', '?', false);
        foreach ($filetypes as $extension => $mimetype) {
            $DB->set_field_select(
                'files',
                'mimetype',
                $mimetype,
                $select,
                array($extension)
            );
        }

        upgrade_main_savepoint(true, 2019121800.00);
    }

    if ($oldversion < 2019122000.01) {
        // Clean old upgrade setting not used anymore.
        unset_config('linkcoursesectionsupgradescriptwasrun');
        upgrade_main_savepoint(true, 2019122000.01);
    }

    if ($oldversion < 2020010900.02) {
        $table = new xmldb_table('event');

        // This index will improve the performance when the Events API retrieves category and group events.
        $index = new xmldb_index('eventtype', XMLDB_INDEX_NOTUNIQUE, ['eventtype']);
        if (!$dbman->index_exists($table, $index)) {
            $dbman->add_index($table, $index);
        }

        // This index improves the performance of backups, deletion and visibilty changes on activities.
        $index = new xmldb_index('modulename-instance', XMLDB_INDEX_NOTUNIQUE, ['modulename', 'instance']);
        if (!$dbman->index_exists($table, $index)) {
            $dbman->add_index($table, $index);
        }

        upgrade_main_savepoint(true, 2020010900.02);
    }

    if ($oldversion < 2020011700.02) {
        // Delete all orphaned subscription events.
        $select = "subscriptionid IS NOT NULL
                   AND subscriptionid NOT IN (SELECT id from {event_subscriptions})";
        $DB->delete_records_select('event', $select);

        upgrade_main_savepoint(true, 2020011700.02);
    }

    if ($oldversion < 2020013000.01) {
        global $DB;
        // Delete any associated files.
        $fs = get_file_storage();
        $sql = "SELECT cuc.id, cuc.userid
                  FROM {competency_usercomp} cuc
             LEFT JOIN {user} u ON cuc.userid = u.id
                 WHERE u.deleted = 1";
        $usercompetencies = $DB->get_records_sql($sql);
        foreach ($usercompetencies as $usercomp) {
            $DB->delete_records('competency_evidence', ['usercompetencyid' => $usercomp->id]);
            $DB->delete_records('competency_usercompcourse', ['userid' => $usercomp->userid]);
            $DB->delete_records('competency_usercompplan', ['userid' => $usercomp->userid]);
            $DB->delete_records('competency_usercomp', ['userid' => $usercomp->userid]);
        }

        $sql = "SELECT cue.id, cue.userid
                  FROM {competency_userevidence} cue
             LEFT JOIN {user} u ON cue.userid = u.id
                 WHERE u.deleted = 1";
        $userevidences = $DB->get_records_sql($sql);
        foreach ($userevidences as $userevidence) {
            $DB->delete_records('competency_userevidencecomp', ['userevidenceid' => $userevidence->id]);
            $DB->delete_records('competency_userevidence', ['id' => $userevidence->id]);

            if ($record = $DB->get_record('context', ['contextlevel' => CONTEXT_USER, 'instanceid' => $userevidence->userid],
                    '*', IGNORE_MISSING)) {
                // Delete all orphaned user evidences files.
                $fs->delete_area_files($record->id, 'core_competency', 'userevidence', $userevidence->userid);
            }
        }

        $sql = "SELECT cp.id
                  FROM {competency_plan} cp
             LEFT JOIN {user} u ON cp.userid = u.id
                 WHERE u.deleted = 1";
        $userplans = $DB->get_records_sql($sql);
        foreach ($userplans as $userplan) {
            $DB->delete_records('competency_plancomp', ['planid' => $userplan->id]);
            $DB->delete_records('competency_plan', ['id' => $userplan->id]);
        }

        // Main savepoint reached.
        upgrade_main_savepoint(true, 2020013000.01);
    }

    if ($oldversion < 2020040200.01) {
        // Clean up completion criteria records referring to courses that no longer exist.
        $select = 'criteriatype = :type AND courseinstance NOT IN (SELECT id FROM {course})';
        $params = ['type' => 8]; // COMPLETION_CRITERIA_TYPE_COURSE.

        $DB->delete_records_select('course_completion_criteria', $select, $params);

        // Main savepoint reached.
        upgrade_main_savepoint(true, 2020040200.01);
    }

    if ($oldversion < 2020040700.00) {
        // Remove deprecated Mozilla OpenBadges backpack.
        $url = 'https://backpack.openbadges.org';
        $bp = $DB->get_record('badge_external_backpack', ['backpackapiurl' => $url]);
        if ($bp) {
            // Remove connections for users to this backpack.
            $sql = "SELECT DISTINCT bb.id
                      FROM {badge_backpack} bb
                 LEFT JOIN {badge_external} be ON be. backpackid = bb.externalbackpackid
                     WHERE bb.externalbackpackid = :backpackid";
            $params = ['backpackid' => $bp->id];
            $externalbackpacks = $DB->get_fieldset_sql($sql, $params);
            if ($externalbackpacks) {
                list($sql, $params) = $DB->get_in_or_equal($externalbackpacks);

                // Delete user external collections references to this backpack.
                $DB->execute("DELETE FROM {badge_external} WHERE backpackid " . $sql, $params);
            }
            $DB->delete_records('badge_backpack', ['externalbackpackid' => $bp->id]);

            // Delete deprecated backpack entry.
            $DB->delete_records('badge_external_backpack', ['backpackapiurl' => $url]);
        }

        // Set active external backpack to Badgr.io.
        $url = 'https://api.badgr.io/v2';
        if ($bp = $DB->get_record('badge_external_backpack', ['backpackapiurl' => $url])) {
            set_config('badges_site_backpack', $bp->id);
        } else {
            unset_config('badges_site_backpack');
        }

        upgrade_main_savepoint(true, 2020040700.00);
    }

    if ($oldversion < 2020041500.00) {
        // Define table to store contentbank contents.
        $table = new xmldb_table('contentbank_content');

        // Adding fields to table content_bank.
        $table->add_field('id', XMLDB_TYPE_INTEGER, '10', null, XMLDB_NOTNULL, XMLDB_SEQUENCE, null);
        $table->add_field('name', XMLDB_TYPE_CHAR, '255', null, XMLDB_NOTNULL, null, null);
        $table->add_field('contenttype', XMLDB_TYPE_CHAR, '100', null, XMLDB_NOTNULL, null, null);
        $table->add_field('contextid', XMLDB_TYPE_INTEGER, '10', null, XMLDB_NOTNULL, null, null);
        $table->add_field('instanceid', XMLDB_TYPE_INTEGER, '10', null, null, null, null);
        $table->add_field('configdata', XMLDB_TYPE_TEXT, null, null, null, null, null);
        $table->add_field('usercreated', XMLDB_TYPE_INTEGER, '10', null, XMLDB_NOTNULL, null, null);
        $table->add_field('usermodified', XMLDB_TYPE_INTEGER, '10', null, null, null, null);
        $table->add_field('timecreated', XMLDB_TYPE_INTEGER, '10', null, XMLDB_NOTNULL, null, '0');
        $table->add_field('timemodified', XMLDB_TYPE_INTEGER, '10', null, null, null, '0');

        // Adding keys to table contentbank_content.
        $table->add_key('primary', XMLDB_KEY_PRIMARY, ['id']);
        $table->add_key('contextid', XMLDB_KEY_FOREIGN, ['contextid'], 'context', ['id']);
        $table->add_key('usermodified', XMLDB_KEY_FOREIGN, ['usermodified'], 'user', ['id']);
        $table->add_key('usercreated', XMLDB_KEY_FOREIGN, ['usercreated'], 'user', ['id']);

        // Adding indexes to table contentbank_content.
        $table->add_index('name', XMLDB_INDEX_NOTUNIQUE, ['name']);
        $table->add_index('instance', XMLDB_INDEX_NOTUNIQUE, ['contextid', 'contenttype', 'instanceid']);

        if (!$dbman->table_exists($table)) {
            $dbman->create_table($table);
        }

        // Main savepoint reached.
        upgrade_main_savepoint(true, 2020041500.00);
    }

    if ($oldversion < 2020041700.01) {
        // Upgrade h5p MIME type for existing h5p files.
        $select = $DB->sql_like('filename', '?', false);
        $DB->set_field_select(
            'files',
            'mimetype',
            'application/zip.h5p',
            $select,
            array('%.h5p')
        );

        upgrade_main_savepoint(true, 2020041700.01);
    }

    if ($oldversion < 2020042800.01) {
        // Delete obsolete config value.
        unset_config('enablesafebrowserintegration');
        // Clean up config of the old plugin.
        unset_all_config_for_plugin('quizaccess_safebrowser');

        upgrade_main_savepoint(true, 2020042800.01);
    }

    if ($oldversion < 2020051900.01) {
        // Define field component to be added to event.
        $table = new xmldb_table('event');
        $field = new xmldb_field('component', XMLDB_TYPE_CHAR, '100', null, null, null, null, 'repeatid');

        // Conditionally launch add field component.
        if (!$dbman->field_exists($table, $field)) {
            $dbman->add_field($table, $field);
        }

        // Define index component (not unique) to be added to event.
        $table = new xmldb_table('event');
        $index = new xmldb_index('component', XMLDB_INDEX_NOTUNIQUE, ['component', 'eventtype', 'instance']);

        // Conditionally launch add index component.
        if (!$dbman->index_exists($table, $index)) {
            $dbman->add_index($table, $index);
        }

        // Main savepoint reached.
        upgrade_main_savepoint(true, 2020051900.01);
    }

    if ($oldversion < 2020052000.00) {
        // Define table badge_backpack_oauth2 to be created.
        $table = new xmldb_table('badge_backpack_oauth2');

        // Adding fields to table badge_backpack_oauth2.
        $table->add_field('id', XMLDB_TYPE_INTEGER, '10', null, XMLDB_NOTNULL, XMLDB_SEQUENCE, null);
        $table->add_field('usermodified', XMLDB_TYPE_INTEGER, '10', null, XMLDB_NOTNULL, null, '0');
        $table->add_field('timecreated', XMLDB_TYPE_INTEGER, '10', null, XMLDB_NOTNULL, null, '0');
        $table->add_field('timemodified', XMLDB_TYPE_INTEGER, '10', null, XMLDB_NOTNULL, null, '0');
        $table->add_field('userid', XMLDB_TYPE_INTEGER, '10', null, XMLDB_NOTNULL, null, null);
        $table->add_field('issuerid', XMLDB_TYPE_INTEGER, '10', null, XMLDB_NOTNULL, null, null);
        $table->add_field('externalbackpackid', XMLDB_TYPE_INTEGER, '10', null, XMLDB_NOTNULL, null, null);
        $table->add_field('token', XMLDB_TYPE_TEXT, null, null, XMLDB_NOTNULL, null, null);
        $table->add_field('refreshtoken', XMLDB_TYPE_TEXT, null, null, XMLDB_NOTNULL, null, null);
        $table->add_field('expires', XMLDB_TYPE_INTEGER, '10', null, null, null, null);
        $table->add_field('scope', XMLDB_TYPE_TEXT, null, null, null, null, null);

        // Adding keys to table badge_backpack_oauth2.
        $table->add_key('primary', XMLDB_KEY_PRIMARY, ['id']);
        $table->add_key('usermodified', XMLDB_KEY_FOREIGN, ['usermodified'], 'user', ['id']);
        $table->add_key('userid', XMLDB_KEY_FOREIGN, ['userid'], 'user', ['id']);
        $table->add_key('issuerid', XMLDB_KEY_FOREIGN, ['issuerid'], 'oauth2_issuer', ['id']);
        $table->add_key('externalbackpackid', XMLDB_KEY_FOREIGN, ['externalbackpackid'], 'badge_external_backpack', ['id']);
        // Conditionally launch create table for badge_backpack_oauth2.
        if (!$dbman->table_exists($table)) {
            $dbman->create_table($table);
        }

        // Define field oauth2_issuerid to be added to badge_external_backpack.
        $tablebadgeexternalbackpack = new xmldb_table('badge_external_backpack');
        $fieldoauth2issuerid = new xmldb_field('oauth2_issuerid', XMLDB_TYPE_INTEGER, '10', null, null, null, null, 'password');
        $keybackpackoauth2key = new xmldb_key('backpackoauth2key', XMLDB_KEY_FOREIGN, ['oauth2_issuerid'], 'oauth2_issuer', ['id']);

        // Conditionally launch add field oauth2_issuerid.
        if (!$dbman->field_exists($tablebadgeexternalbackpack, $fieldoauth2issuerid)) {
            $dbman->add_field($tablebadgeexternalbackpack, $fieldoauth2issuerid);

            // Launch add key backpackoauth2key.
            $dbman->add_key($tablebadgeexternalbackpack, $keybackpackoauth2key);
        }

        // Define field assertion to be added to badge_external.
        $tablebadgeexternal = new xmldb_table('badge_external');
        $fieldassertion = new xmldb_field('assertion', XMLDB_TYPE_TEXT, null, null, null, null, null, 'entityid');

        // Conditionally launch add field assertion.
        if (!$dbman->field_exists($tablebadgeexternal, $fieldassertion)) {
            $dbman->add_field($tablebadgeexternal, $fieldassertion);
        }

        // Main savepoint reached.
        upgrade_main_savepoint(true, 2020052000.00);
    }

    if ($oldversion < 2020052200.01) {

        // Define field custom to be added to license.
        $table = new xmldb_table('license');
        $field = new xmldb_field('custom', XMLDB_TYPE_INTEGER, '1', null, XMLDB_NOTNULL, null, '0');

        // Conditionally launch add field custom.
        if (!$dbman->field_exists($table, $field)) {
            $dbman->add_field($table, $field);
        }

        // Define field sortorder to be added to license.
        $field = new xmldb_field('sortorder', XMLDB_TYPE_INTEGER, '5', null, XMLDB_NOTNULL, null, '0');

        // Conditionally launch add field sortorder.
        if (!$dbman->field_exists($table, $field)) {
            $dbman->add_field($table, $field);
        }

        // Define index license (not unique) to be added to files.
        $table = new xmldb_table('files');
        $index = new xmldb_index('license', XMLDB_INDEX_NOTUNIQUE, ['license']);

        // Conditionally launch add index license.
        if (!$dbman->index_exists($table, $index)) {
            $dbman->add_index($table, $index);
        }

        // Upgrade the core license details.
        upgrade_core_licenses();

        // Main savepoint reached.
        upgrade_main_savepoint(true, 2020052200.01);
    }

    if ($oldversion < 2020060500.01) {
        // Define field moodlenetprofile to be added to user.
        $table = new xmldb_table('user');
        $field = new xmldb_field('moodlenetprofile', XMLDB_TYPE_CHAR, '255', null, null, null, null, 'alternatename');

        // Conditionally launch add field moodlenetprofile.
        if (!$dbman->field_exists($table, $field)) {
            $dbman->add_field($table, $field);
        }

        // Main savepoint reached.
        upgrade_main_savepoint(true, 2020060500.01);
    }

    // Automatically generated Moodle v3.9.0 release upgrade line.
    // Put any upgrade step following this.
    if ($oldversion < 2020061500.02) {
        // Update default digital age consent map according to the current legislation on each country.

        // The default age of digital consent map for 38 and below.
        $oldageofdigitalconsentmap = implode(PHP_EOL, [
            '*, 16',
            'AT, 14',
            'ES, 14',
            'US, 13'
        ]);

        // Check if the current age of digital consent map matches the old one.
        if (get_config('moodle', 'agedigitalconsentmap') === $oldageofdigitalconsentmap) {
            // If the site is still using the old defaults, upgrade to the new default.
            $ageofdigitalconsentmap = implode(PHP_EOL, [
                '*, 16',
                'AT, 14',
                'BE, 13',
                'BG, 14',
                'CY, 14',
                'CZ, 15',
                'DK, 13',
                'EE, 13',
                'ES, 14',
                'FI, 13',
                'FR, 15',
                'GB, 13',
                'GR, 15',
                'IT, 14',
                'LT, 14',
                'LV, 13',
                'MT, 13',
                'NO, 13',
                'PT, 13',
                'SE, 13',
                'US, 13'
            ]);
            set_config('agedigitalconsentmap', $ageofdigitalconsentmap);
        }

        upgrade_main_savepoint(true, 2020061500.02);
    }

    if ($oldversion < 2020062600.01) {
        // Add index to the token field in the external_tokens table.
        $table = new xmldb_table('external_tokens');
        $index = new xmldb_index('token', XMLDB_INDEX_NOTUNIQUE, ['token']);

        if (!$dbman->index_exists($table, $index)) {
            $dbman->add_index($table, $index);
        }

        upgrade_main_savepoint(true, 2020062600.01);
    }

    if ($oldversion < 2020071100.01) {
        // Clean up completion criteria records referring to NULL course prerequisites.
        $select = 'criteriatype = :type AND courseinstance IS NULL';
        $params = ['type' => 8]; // COMPLETION_CRITERIA_TYPE_COURSE.

        $DB->delete_records_select('course_completion_criteria', $select, $params);

        // Main savepoint reached.
        upgrade_main_savepoint(true, 2020071100.01);
    }

    if ($oldversion < 2020072300.01) {
        // Restore and set the guest user if it has been previously removed via GDPR, or set to an nonexistent
        // user account.
        $currentguestuser = $DB->get_record('user', array('id' => $CFG->siteguest));

        if (!$currentguestuser) {
            if (!$guest = $DB->get_record('user', array('username' => 'guest', 'mnethostid' => $CFG->mnet_localhost_id))) {
                // Create a guest user account.
                $guest = new stdClass();
                $guest->auth        = 'manual';
                $guest->username    = 'guest';
                $guest->password    = hash_internal_user_password('guest');
                $guest->firstname   = get_string('guestuser');
                $guest->lastname    = ' ';
                $guest->email       = 'root@localhost';
                $guest->description = get_string('guestuserinfo');
                $guest->mnethostid  = $CFG->mnet_localhost_id;
                $guest->confirmed   = 1;
                $guest->lang        = $CFG->lang;
                $guest->timemodified= time();
                $guest->id = $DB->insert_record('user', $guest);
            }
            // Set the guest user.
            set_config('siteguest', $guest->id);
        }

        // Main savepoint reached.
        upgrade_main_savepoint(true, 2020072300.01);
    }

    if ($oldversion < 2020081400.01) {
        // Delete all user evidence files from users that have been deleted.
        $sql = "SELECT DISTINCT f.*
                  FROM {files} f
             LEFT JOIN {context} c ON f.contextid = c.id
                 WHERE f.component = :component
                   AND f.filearea = :filearea
                   AND c.id IS NULL";
        $stalefiles = $DB->get_records_sql($sql, ['component' => 'core_competency', 'filearea' => 'userevidence']);

        $fs = get_file_storage();
        foreach ($stalefiles as $stalefile) {
            $fs->get_file_instance($stalefile)->delete();
        }

        upgrade_main_savepoint(true, 2020081400.01);
    }

    if ($oldversion < 2020081400.02) {

        // Define field timecreated to be added to task_adhoc.
        $table = new xmldb_table('task_adhoc');
        $field = new xmldb_field('timecreated', XMLDB_TYPE_INTEGER, '10', null, XMLDB_NOTNULL, null, '0', 'blocking');

        // Conditionally launch add field timecreated.
        if (!$dbman->field_exists($table, $field)) {
            $dbman->add_field($table, $field);
        }

        // Main savepoint reached.
        upgrade_main_savepoint(true, 2020081400.02);
    }

    if ($oldversion < 2020082200.01) {
        // Define field metadatasettings to be added to h5p_libraries.
        $table = new xmldb_table('h5p_libraries');
        $field = new xmldb_field('metadatasettings', XMLDB_TYPE_TEXT, null, null, null, null, null, 'coreminor');

        // Conditionally launch add field metadatasettings.
        if (!$dbman->field_exists($table, $field)) {
            $dbman->add_field($table, $field);
        }

        // Get installed library files that have no metadata settings value.
        $params = [
            'component' => 'core_h5p',
            'filearea' => 'libraries',
            'filename' => 'library.json',
        ];
        $sql = "SELECT l.id, f.id as fileid
                  FROM {files} f
             LEFT JOIN {h5p_libraries} l ON f.itemid = l.id
                 WHERE f.component = :component
                       AND f.filearea = :filearea
                       AND f.filename = :filename";
        $libraries = $DB->get_records_sql($sql, $params);

        // Update metadatasettings field when the attribute is present in the library.json file.
        $fs = get_file_storage();
        foreach ($libraries as $library) {
            $jsonfile = $fs->get_file_by_id($library->fileid);
            $jsoncontent = json_decode($jsonfile->get_content());
            if (isset($jsoncontent->metadataSettings)) {
                unset($library->fileid);
                $library->metadatasettings = json_encode($jsoncontent->metadataSettings);
                $DB->update_record('h5p_libraries', $library);
            }
        }

        // Main savepoint reached.
        upgrade_main_savepoint(true, 2020082200.01);
    }

    if ($oldversion < 2020082200.02) {
        // Define fields to be added to task_scheduled.
        $table = new xmldb_table('task_scheduled');
        $field = new xmldb_field('timestarted', XMLDB_TYPE_INTEGER, '10', null, null, null, null, 'disabled');
        if (!$dbman->field_exists($table, $field)) {
            $dbman->add_field($table, $field);
        }
        $field = new xmldb_field('hostname', XMLDB_TYPE_CHAR, '255', null, null, null, null, 'timestarted');
        if (!$dbman->field_exists($table, $field)) {
            $dbman->add_field($table, $field);
        }
        $field = new xmldb_field('pid', XMLDB_TYPE_INTEGER, '10', null, null, null, null, 'hostname');
        if (!$dbman->field_exists($table, $field)) {
            $dbman->add_field($table, $field);
        }

        // Define fields to be added to task_adhoc.
        $table = new xmldb_table('task_adhoc');
        $field = new xmldb_field('timestarted', XMLDB_TYPE_INTEGER, '10', null, null, null, null, 'blocking');
        if (!$dbman->field_exists($table, $field)) {
            $dbman->add_field($table, $field);
        }
        $field = new xmldb_field('hostname', XMLDB_TYPE_CHAR, '255', null, null, null, null, 'timestarted');
        if (!$dbman->field_exists($table, $field)) {
            $dbman->add_field($table, $field);
        }
        $field = new xmldb_field('pid', XMLDB_TYPE_INTEGER, '10', null, null, null, null, 'hostname');
        if (!$dbman->field_exists($table, $field)) {
            $dbman->add_field($table, $field);
        }

        // Define fields to be added to task_log.
        $table = new xmldb_table('task_log');
        $field = new xmldb_field('hostname', XMLDB_TYPE_CHAR, '255', null, null, null, null, 'output');
        if (!$dbman->field_exists($table, $field)) {
            $dbman->add_field($table, $field);
        }
        $field = new xmldb_field('pid', XMLDB_TYPE_INTEGER, '10', null, null, null, null, 'hostname');
        if (!$dbman->field_exists($table, $field)) {
            $dbman->add_field($table, $field);
        }

        // Main savepoint reached.
        upgrade_main_savepoint(true, 2020082200.02);
    }

    if ($oldversion < 2020082200.03) {
        // Define table to store virus infected details.
        $table = new xmldb_table('infected_files');

        // Adding fields to table infected_files.
        $table->add_field('id', XMLDB_TYPE_INTEGER, '10', null, XMLDB_NOTNULL, XMLDB_SEQUENCE, null);
        $table->add_field('filename', XMLDB_TYPE_TEXT, null, null, XMLDB_NOTNULL, null, null);
        $table->add_field('quarantinedfile', XMLDB_TYPE_TEXT, null, null, null, null, null);
        $table->add_field('userid', XMLDB_TYPE_INTEGER, '10', null, XMLDB_NOTNULL, null, null);
        $table->add_field('reason', XMLDB_TYPE_TEXT, null, null, XMLDB_NOTNULL, null, null);
        $table->add_field('timecreated', XMLDB_TYPE_INTEGER, '10', null, XMLDB_NOTNULL, null, '0');

        // Adding keys to table infected_files.
        $table->add_key('primary', XMLDB_KEY_PRIMARY, ['id']);
        $table->add_key('userid', XMLDB_KEY_FOREIGN, ['userid'], 'user', ['id']);

        // Conditionally launch create table for infected_files.
        if (!$dbman->table_exists($table)) {
            $dbman->create_table($table);
        }
        upgrade_main_savepoint(true, 2020082200.03);
    }

    if ($oldversion < 2020091000.02) {
        // Remove all the files with component='core_h5p' and filearea='editor' because they won't be used anymore.
        $fs = get_file_storage();
        $syscontext = context_system::instance();
        $fs->delete_area_files($syscontext->id, 'core_h5p', 'editor');

        // Main savepoint reached.
        upgrade_main_savepoint(true, 2020091000.02);
    }

    if ($oldversion < 2020091800.01) {
        // Copy From id captures the id of the source course when a new course originates from a restore
        // of another course on the same site.
        $table = new xmldb_table('course');
        $field = new xmldb_field('originalcourseid', XMLDB_TYPE_INTEGER, '10', null, null, null, null);

        if (!$dbman->field_exists($table, $field)) {
            $dbman->add_field($table, $field);
        }

        // Main savepoint reached.
        upgrade_main_savepoint(true, 2020091800.01);
    }

    if ($oldversion < 2020100200.01) {
        // Define table oauth2_refresh_token to be created.
        $table = new xmldb_table('oauth2_refresh_token');

        // Adding fields to table oauth2_refresh_token.
        $table->add_field('id', XMLDB_TYPE_INTEGER, '10', null, XMLDB_NOTNULL, XMLDB_SEQUENCE, null);
        $table->add_field('timecreated', XMLDB_TYPE_INTEGER, '10', null, XMLDB_NOTNULL, null, null);
        $table->add_field('timemodified', XMLDB_TYPE_INTEGER, '10', null, XMLDB_NOTNULL, null, null);
        $table->add_field('userid', XMLDB_TYPE_INTEGER, '10', null, XMLDB_NOTNULL, null, null);
        $table->add_field('issuerid', XMLDB_TYPE_INTEGER, '10', null, XMLDB_NOTNULL, null, null);
        $table->add_field('token', XMLDB_TYPE_TEXT, null, null, XMLDB_NOTNULL, null, null);
        $table->add_field('scopehash', XMLDB_TYPE_CHAR, 40, null, XMLDB_NOTNULL, null, null);

        // Adding keys to table oauth2_refresh_token.
        $table->add_key('primary', XMLDB_KEY_PRIMARY, ['id']);
        $table->add_key('issueridkey', XMLDB_KEY_FOREIGN, ['issuerid'], 'oauth2_issuer', ['id']);
        $table->add_key('useridkey', XMLDB_KEY_FOREIGN, ['userid'], 'user', ['id']);

        // Adding indexes to table oauth2_refresh_token.
        $table->add_index('userid-issuerid-scopehash', XMLDB_INDEX_UNIQUE, array('userid', 'issuerid', 'scopehash'));

        // Conditionally launch create table for oauth2_refresh_token.
        if (!$dbman->table_exists($table)) {
            $dbman->create_table($table);
        }

        // Main savepoint reached.
        upgrade_main_savepoint(true, 2020100200.01);
    }

    if ($oldversion < 2020100700.00) {

        // Define index modulename-instance-eventtype (not unique) to be added to event.
        $table = new xmldb_table('event');
        $index = new xmldb_index('modulename-instance-eventtype', XMLDB_INDEX_NOTUNIQUE, ['modulename', 'instance', 'eventtype']);

        // Conditionally launch add index modulename-instance-eventtype.
        if (!$dbman->index_exists($table, $index)) {
            $dbman->add_index($table, $index);
        }

        // Define index modulename-instance (not unique) to be dropped form event.
        $table = new xmldb_table('event');
        $index = new xmldb_index('modulename-instance', XMLDB_INDEX_NOTUNIQUE, ['modulename', 'instance']);

        // Conditionally launch drop index modulename-instance.
        if ($dbman->index_exists($table, $index)) {
            $dbman->drop_index($table, $index);
        }

        // Main savepoint reached.
        upgrade_main_savepoint(true, 2020100700.00);
    }

    if ($oldversion < 2020101300.01) {
<<<<<<< HEAD
        // Define fields tutorial and example to be added to h5p_libraries.
        $table = new xmldb_table('h5p_libraries');

        // Add tutorial field.
        $field = new xmldb_field('tutorial', XMLDB_TYPE_TEXT, null, null, null, null, null, 'metadatasettings');
        if (!$dbman->field_exists($table, $field)) {
            $dbman->add_field($table, $field);
        }

        // Add example field.
        $field = new xmldb_field('example', XMLDB_TYPE_TEXT, null, null, null, null, null, 'tutorial');
        if (!$dbman->field_exists($table, $field)) {
            $dbman->add_field($table, $field);
        }

        // Main savepoint reached.
        upgrade_main_savepoint(true, 2020101300.01);
    }

    if ($oldversion < 2020101600.01) {
        // Delete orphaned course_modules_completion rows; these were not deleted properly
        // by remove_course_contents function.
        $DB->delete_records_subquery('course_modules_completion', 'id', 'id',
               "SELECT cmc.id
                  FROM {course_modules_completion} cmc
             LEFT JOIN {course_modules} cm ON cm.id = cmc.coursemoduleid
                 WHERE cm.id IS NULL");
        upgrade_main_savepoint(true, 2020101600.01);
    }

=======
        // Script to fix incorrect records of "hidden" field in existing grade items.
        $sql = "SELECT cm.instance, cm.course
                  FROM {course_modules} cm
                  JOIN {modules} m ON m.id = cm.module
                 WHERE m.name = :module AND cm.visible = :visible";
        $hidequizlist = $DB->get_recordset_sql($sql, ['module' => 'quiz', 'visible' => 0]);

        foreach ($hidequizlist as $hidequiz) {
            $params = [
                'itemmodule'    => 'quiz',
                'courseid'      => $hidequiz->course,
                'iteminstance'  => $hidequiz->instance,
            ];

            $DB->set_field('grade_items', 'hidden', 1, $params);
        }
        $hidequizlist->close();

        upgrade_main_savepoint(true, 2020101300.01);
    }

>>>>>>> 1ebbd18b
    return true;
}<|MERGE_RESOLUTION|>--- conflicted
+++ resolved
@@ -2763,7 +2763,6 @@
     }
 
     if ($oldversion < 2020101300.01) {
-<<<<<<< HEAD
         // Define fields tutorial and example to be added to h5p_libraries.
         $table = new xmldb_table('h5p_libraries');
 
@@ -2794,7 +2793,7 @@
         upgrade_main_savepoint(true, 2020101600.01);
     }
 
-=======
+    if ($oldversion < 2020101600.02) {
         // Script to fix incorrect records of "hidden" field in existing grade items.
         $sql = "SELECT cm.instance, cm.course
                   FROM {course_modules} cm
@@ -2813,9 +2812,8 @@
         }
         $hidequizlist->close();
 
-        upgrade_main_savepoint(true, 2020101300.01);
-    }
-
->>>>>>> 1ebbd18b
+        upgrade_main_savepoint(true, 2020101600.02);
+    }
+
     return true;
 }