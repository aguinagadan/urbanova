--- conflicted
+++ resolved
@@ -1660,7 +1660,6 @@
         upgrade_main_savepoint(true, 2013021902.00);
     }
 
-<<<<<<< HEAD
     if ($oldversion < 2013022600.00) {
         // Delete entries regarding invalid 'interests' option which breaks course.
         $DB->delete_records('course_sections_avail_fields', array('userfield' => 'interests'));
@@ -1669,9 +1668,10 @@
         rebuild_course_cache(0, true);
 
         upgrade_main_savepoint(true, 2013022600.00);
-=======
+    }
+
     // Add index to field "timemodified" for grade_grades_history table.
-    if ($oldversion < 2013022200.01) {
+    if ($oldversion < 2013030400.00) {
         $table = new xmldb_table('grade_grades_history');
         $field = new xmldb_field('timemodified');
 
@@ -1683,8 +1683,7 @@
         }
 
         // Main savepoint reached.
-        upgrade_main_savepoint(true, 2013022200.01);
->>>>>>> 5fb49674
+        upgrade_main_savepoint(true, 2013030400.00);
     }
 
     return true;
