<?xml version="1.0"?>
<libraries>
  <library>
    <location>adodb</location>
    <name>AdoDB</name>
    <license>GPL/BSD</license>
    <version>5.14</version>
    <licenseversion>2.1+</licenseversion>
  </library>
  <library>
    <location>alfresco</location>
    <name>Alfresco</name>
    <license>GPL</license>
    <version></version>
    <licenseversion>2.0+</licenseversion>
  </library>
  <library>
    <location>bennu</location>
    <name>Bennu</name>
    <license>LGPL</license>
    <version></version>
    <licenseversion>2.1+</licenseversion>
  </library>
  <library>
    <location>dragmath</location>
    <name>DragMath</name>
    <license>GPL</license>
    <version>0.7.8.2</version>
    <licenseversion></licenseversion>
  </library>
  <library>
    <location>editor/tinymce/tiny_mce</location>
    <name>TinyMCE</name>
    <license>LGPL</license>
    <version>3.4.6</version>
    <licenseversion>2.1+</licenseversion>
  </library>
  <library>
    <location>evalmath</location>
    <name>EvalMath</name>
    <license>BSD</license>
    <version></version>
    <licenseversion></licenseversion>
  </library>
  <library>
    <location>excel</location>
    <name>Spreadsheet WriteExcel</name>
    <license>LGPL</license>
    <version></version>
    <licenseversion>2.1+</licenseversion>
  </library>
  <library>
      <location>gallery</location>
      <name>Gallery Lightbox</name>
      <license>BSD</license>
      <version>2010.04.21-21-51</version>
      <licenseversion></licenseversion>
  </library>
  <library>
    <location>PEAR_GeoIP</location>
    <name>GeoIP</name>
    <license>LGPL</license>
    <version>1.0.0</version>
    <licenseversion>2.1+</licenseversion>
  </library>
  <library>
    <location>htmlpurifier</location>
    <name>HTML Purifier</name>
    <license>LGPL</license>
    <version>4.3.0</version>
    <licenseversion>2.1+</licenseversion>
  </library>
  <library>
    <location>jabber</location>
    <name>XMPPHP</name>
    <license>GPL</license>
    <version></version>
    <licenseversion>2.0+</licenseversion>
  </library>
  <library>
    <location>minify</location>
    <name>Minify</name>
    <license>BSD</license>
    <version>2.1.3</version>
    <licenseversion></licenseversion>
  </library>
  <library>
    <location>flowplayer</location>
    <name>Flowplayer</name>
    <license>GPL</license>
    <version>3.2.7</version>
    <licenseversion>3</licenseversion>
  </library>
  <library>
    <location>overlib</location>
    <name>Overlib</name>
    <license>http://www.bosrup.com/web/overlib/?License</license>
    <version>4.21</version>
    <licenseversion></licenseversion>
  </library>
  <library>
    <location>pear/Auth/RADIUS.php</location>
    <name>Pear_Auth_Radius</name>
    <license>?</license>
    <version>1.1</version>
    <licenseversion></licenseversion>
  </library>
  <library>
    <location>pear/Console/Getopt.php</location>
    <name>Pear_Console_Getopt</name>
    <license>PHP</license>
    <version>1.2.3</version>
    <licenseversion>3.0</licenseversion>
  </library>
  <library>
    <location>pear/Crypt/CHAP.php</location>
    <name>Pear_Crypt_CHAP</name>
    <license>BSD</license>
    <version>1.1</version>
    <licenseversion></licenseversion>
  </library>
  <library>
    <location>pear/HTML/Common.php</location>
    <name>Pear_HTML_Common</name>
    <license>PHP</license>
    <version>1.7</version>
    <licenseversion>2.0</licenseversion>
  </library>
  <library>
    <location>pear/HTML/QuickForm.php</location>
    <name>Pear_HTML_QuickForm.php</name>
    <license>PHP</license>
    <version>2.0</version>
    <licenseversion>2.0</licenseversion>
  </library>
  <library>
    <location>pear/HTML/QuickForm</location>
    <name>Pear_HTML_QuickForm</name>
    <license>PHP</license>
    <version>2.0</version>
    <licenseversion>2.0</licenseversion>
  </library>
  <library>
    <location>pear/HTTP/WebDAV</location>
    <name>Pear_HTTP_WebDAV</name>
    <license>BSD</license>
    <version>1.0.0</version>
    <licenseversion></licenseversion>
  </library>
  <library>
    <location>pear/OLE</location>
    <name>Pear_OLE</name>
    <license>PHP</license>
    <version>1.0.0</version>
    <licenseversion>2.02</licenseversion>
  </library>
  <library>
    <location>pear/PEAR.php</location>
    <name>Pear.php</name>
    <license>PHP</license>
    <version>1.4.5</version>
    <licenseversion>3.0</licenseversion>
  </library>
  <library>
    <location>pear/PHP</location>
    <name>Pear_PHP_CodeSniffer</name>
    <license>BSD</license>
    <version>1.1.0</version>
    <licenseversion></licenseversion>
  </library>
  <library>
    <location>pear/Spreadsheet/Excel</location>
    <name>Pear_Spreadsheet_Excel</name>
    <license>LGPL</license>
    <version>0.9.1</version>
    <licenseversion>2.1+</licenseversion>
  </library>
  <library>
    <location>pear/XML/Parser</location>
    <name>Pear_XML_Parser</name>
    <license>BSD</license>
    <version>1.3.2</version>
    <licenseversion></licenseversion>
  </library>
  <library>
    <location>phpmailer</location>
    <name>PHPMailer</name>
    <license>LGPL</license>
    <version>5.1</version>
    <licenseversion>2.1</licenseversion>
  </library>
  <library>
    <location>simplepie</location>
    <name>SimplePie</name>
    <license>BSD</license>
    <version>1.3dev</version>
    <licenseversion></licenseversion>
  </library>
  <library>
    <location>simpletestlib</location>
    <name>Simpletest</name>
    <license>LGPL</license>
    <version>1.0.1</version>
    <licenseversion>2.1</licenseversion>
  </library>
  <library>
    <location>spikephpcoverage</location>
    <name>Spike PHPCoverage</name>
    <license>LGPL</license>
    <version>0.8.2</version>
    <licenseversion>2.1</licenseversion>
  </library>
  <library>
    <location>tcpdf</location>
    <name>TCPDF</name>
    <license>LGPL</license>
    <version>4.6.020</version>
    <licenseversion>2.1</licenseversion>
  </library>
  <library>
    <location>typo3</location>
    <name>Typo3</name>
    <license>GPL</license>
    <version>4.5.0</version>
    <licenseversion>2.0+</licenseversion>
  </library>
  <library>
    <location>yui</location>
    <name>YUI</name>
    <license>BSD</license>
    <version>3.4.1</version>
    <licenseversion></licenseversion>
  </library>
  <library>
    <location>yui</location>
    <name>YUI PHPloader</name>
    <license>BSD</license>
    <version>1.0.0b2</version>
    <licenseversion></licenseversion>
  </library>
  <library>
    <location>zend</location>
    <name>Zend Framework</name>
    <license>new BSD</license>
    <version>1.10.6</version>
    <licenseversion></licenseversion>
  </library>
  <library>
    <location>form</location>
    <name>MoodleForms</name>
    <license>GPL</license>
    <version></version>
    <licenseversion>2.0+</licenseversion>
  </library>
  <library>
<<<<<<< HEAD
    <location>odbc.php</location>
    <name>ODBC server/client</name>
    <license>Public Domain</license>
    <version></version>
    <licenseversion></licenseversion>
=======
    <location>base32.php</location>
    <name>Base32 Library</name>
    <license>GPL/PHP</license>
    <version></version>
    <licenseversion>2.0+/2.0.2</licenseversion>
>>>>>>> 210b9b68
  </library>
  <library>
    <location>html2text.php</location>
    <name>HTML2Text</name>
    <license>GPL</license>
    <version>1.0.0</version>
    <licenseversion>3.0+</licenseversion>
  </library>
  <library>
    <location>kses.php</location>
    <name>KSES</name>
    <license>GPL</license>
    <version>0.2.2</version>
    <licenseversion>3.0+</licenseversion>
  </library>
  <library>
    <location>markdown.php</location>
    <name>Markdown original+extra</name>
    <license>BSD</license>
    <version>1.2.4</version>
    <licenseversion></licenseversion>
  </library>
  <library>
    <location>recaptchalib.php</location>
    <name>ReCAPTCHA</name>
    <license>Open Source</license>
    <version>1.10</version>
    <licenseversion></licenseversion>
  </library>
  <library>
    <location>xhprof</location>
    <name>XHProf</name>
    <license>Apache</license>
    <version>0.9.2</version>
    <licenseversion>2.0</licenseversion>
  </library>
  <library>
    <location>xmlize.php</location>
    <name>XMLize</name>
    <license>GPL</license>
    <version>1.0</version>
    <licenseversion>3.0+</licenseversion>
  </library>
</libraries><|MERGE_RESOLUTION|>--- conflicted
+++ resolved
@@ -253,21 +253,6 @@
     <licenseversion>2.0+</licenseversion>
   </library>
   <library>
-<<<<<<< HEAD
-    <location>odbc.php</location>
-    <name>ODBC server/client</name>
-    <license>Public Domain</license>
-    <version></version>
-    <licenseversion></licenseversion>
-=======
-    <location>base32.php</location>
-    <name>Base32 Library</name>
-    <license>GPL/PHP</license>
-    <version></version>
-    <licenseversion>2.0+/2.0.2</licenseversion>
->>>>>>> 210b9b68
-  </library>
-  <library>
     <location>html2text.php</location>
     <name>HTML2Text</name>
     <license>GPL</license>
